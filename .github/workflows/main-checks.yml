name: Main Checks

on:
  pull_request:
    paths:
      - ".github/workflows/main-checks.yml"
      - "ci/**"
      - "packages/**/*"
      - "Cargo.toml"
      - "Cargo.lock"
  push:
    branches: [master]

jobs:
  spell_check:
    name: spellcheck
    runs-on: ubuntu-latest
    steps:
      - uses: actions/checkout@v3
      - name: Check spelling
        run: |
          sudo apt-get install aspell
          ci/spellcheck.sh list

  doc_tests:
    name: Documentation Tests
    runs-on: ubuntu-latest
    steps:
      - uses: actions/checkout@v3
      - uses: Swatinem/rust-cache@v2

      # for wasm-bindgen-cli, always use stable rust
      - name: Setup toolchain
        uses: dtolnay/rust-toolchain@master
        with:
          toolchain: stable

      - name: Install wasm-bindgen-cli
        shell: bash
        run: ./ci/install-wasm-bindgen-cli.sh

      - name: Setup toolchain
        uses: dtolnay/rust-toolchain@master
        with:
          toolchain: nightly
          targets: wasm32-unknown-unknown

      - uses: browser-actions/setup-geckodriver@latest
<<<<<<< HEAD
      - uses: nanasess/setup-chromedriver@v1

      - name: Run doctest
        uses: actions-rs/cargo@v1
        with:
          command: test
          args: --doc --workspace --exclude yew --exclude changelog --exclude website-test --exclude ssr_router --exclude simple_ssr --exclude benchmark-ssr --target wasm32-unknown-unknown

      - name: Run website code snippet tests
        uses: actions-rs/cargo@v1
=======
>>>>>>> 4daa2ecc
        with:
          token: ${{ secrets.GITHUB_TOKEN }}
      - uses: nanasess/setup-chromedriver@v2

      - name: Run doctest
        run: |
          ls packages | xargs -I {} \
            cargo test \
              -p {} \
              --doc \
              --all-features \
              --target wasm32-unknown-unknown

  integration_tests:
    name: Integration Tests on ${{ matrix.toolchain }}
    runs-on: ubuntu-latest

    strategy:
      fail-fast: false
      matrix:
        toolchain:
          - 1.64.0
          - stable

    steps:
      - uses: actions/checkout@v3

      - uses: Swatinem/rust-cache@v2

      # for wasm-bindgen-cli, always use stable rust
      - name: Setup toolchain
        uses: dtolnay/rust-toolchain@master
        with:
          toolchain: stable

      - name: Install wasm-bindgen-cli
        shell: bash
        run: ./ci/install-wasm-bindgen-cli.sh

      - name: Setup toolchain
        uses: dtolnay/rust-toolchain@master
        with:
          toolchain: ${{ matrix.toolchain }}
          targets: wasm32-unknown-unknown

      - uses: browser-actions/setup-geckodriver@latest
        with:
          token: ${{ secrets.GITHUB_TOKEN }}

      - uses: nanasess/setup-chromedriver@v2

      - name: Run tests - yew
        run: |
          cd packages/yew
          CHROMEDRIVER=$(which chromedriver) cargo test --features csr,hydration,ssr --target wasm32-unknown-unknown
          GECKODRIVER=$(which geckodriver) cargo test --features csr,hydration,ssr --target wasm32-unknown-unknown

      - name: Run tests - yew-router
        run: |
          cd packages/yew-router
          CHROMEDRIVER=$(which chromedriver) cargo test --target wasm32-unknown-unknown
          GECKODRIVER=$(which geckodriver) cargo test --target wasm32-unknown-unknown

  unit_tests:
    name: Unit Tests on ${{ matrix.toolchain }}
    runs-on: ubuntu-latest
    strategy:
      fail-fast: false
      matrix:
        toolchain:
          - 1.64.0
          - stable
          - nightly

    steps:
      - uses: actions/checkout@v3
        with:
          fetch-depth: 0

      - name: Setup toolchain
        uses: dtolnay/rust-toolchain@master
        with:
          toolchain: ${{ matrix.toolchain }}

      - uses: Swatinem/rust-cache@v2

      - name: Run native tests
        env:
          # workaround for lack of ternary operator
          # see https://github.com/orgs/community/discussions/25725
          RUSTFLAGS: ${{ matrix.toolchain == 'nightly' && '--cfg nightly_yew' || '' }}
        run: ls packages | grep -v "^yew$" | xargs -I {} cargo test --all-targets -p {}

      - name: Run native tests for yew
        env:
          # workaround for lack of ternary operator
          # see https://github.com/orgs/community/discussions/25725
          RUSTFLAGS: ${{ matrix.toolchain == 'nightly' && '--cfg nightly_yew' || '' }}
        run: cargo test -p yew --all-features

  test-lints:
    name: Test lints on nightly
    runs-on: ubuntu-latest

    steps:
      - uses: actions/checkout@v3

      - name: Setup toolchain
        uses: dtolnay/rust-toolchain@master
        with:
          toolchain: nightly

      - uses: Swatinem/rust-cache@v2

      - name: Run tests
        env:
          RUSTFLAGS: --cfg nightly_yew --cfg yew_lints
        run: cargo test -p yew-macro test_html_lints<|MERGE_RESOLUTION|>--- conflicted
+++ resolved
@@ -46,19 +46,6 @@
           targets: wasm32-unknown-unknown
 
       - uses: browser-actions/setup-geckodriver@latest
-<<<<<<< HEAD
-      - uses: nanasess/setup-chromedriver@v1
-
-      - name: Run doctest
-        uses: actions-rs/cargo@v1
-        with:
-          command: test
-          args: --doc --workspace --exclude yew --exclude changelog --exclude website-test --exclude ssr_router --exclude simple_ssr --exclude benchmark-ssr --target wasm32-unknown-unknown
-
-      - name: Run website code snippet tests
-        uses: actions-rs/cargo@v1
-=======
->>>>>>> 4daa2ecc
         with:
           token: ${{ secrets.GITHUB_TOKEN }}
       - uses: nanasess/setup-chromedriver@v2
