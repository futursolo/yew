--- conflicted
+++ resolved
@@ -12,42 +12,6 @@
     branches: [master]
 
 jobs:
-<<<<<<< HEAD
-=======
-  clippy:
-    name: Clippy
-    runs-on: ubuntu-latest
-    strategy:
-      fail-fast: false
-      matrix:
-        profile:
-          - dev
-          - release
-    steps:
-      - uses: actions/checkout@v3
-
-      - name: Setup toolchain
-        uses: dtolnay/rust-toolchain@master
-        with:
-          toolchain: stable
-          components: clippy
-
-      - uses: Swatinem/rust-cache@v2
-
-      - name: Run clippy
-        run: cargo clippy --all-targets --all-features --profile ${{ matrix.profile }} -- -D warnings
-
-      - name: Lint feature soundness
-        if: matrix.profile == 'dev'
-        run: bash ../../ci/feature-soundness.sh
-        working-directory: packages/yew
-
-      - name: Lint feature soundness
-        if: matrix.profile == 'release'
-        run: bash ../../ci/feature-soundness-release.sh
-        working-directory: packages/yew
-
->>>>>>> 16c043ac
   spell_check:
     name: spellcheck
     runs-on: ubuntu-latest
