--- conflicted
+++ resolved
@@ -1,5 +1,4 @@
 error[E0277]: `()` doesn't implement `std::fmt::Display`
-<<<<<<< HEAD
  --> tests/html_macro/block-fail.rs:6:15
   |
 6 |             { () }
@@ -12,6 +11,7 @@
   = note: required because of the requirements on the impl of `Into<VNode>` for `()`
   = note: 2 redundant requirements hidden
   = note: required because of the requirements on the impl of `Into<NodeSeq<(), VNode>>` for `()`
+  = note: this error originates in the macro `html` (in Nightly builds, run with -Z macro-backtrace for more info)
 
 error[E0277]: `()` doesn't implement `std::fmt::Display`
   --> tests/html_macro/block-fail.rs:12:16
@@ -26,38 +26,7 @@
    = note: required because of the requirements on the impl of `Into<VNode>` for `()`
    = note: 2 redundant requirements hidden
    = note: required because of the requirements on the impl of `Into<NodeSeq<(), VNode>>` for `()`
-=======
-   --> tests/html_macro/block-fail.rs:6:15
-    |
-6   |             { () }
-    |               ^^ `()` cannot be formatted with the default formatter
-    |
-    = help: the trait `std::fmt::Display` is not implemented for `()`
-    = note: in format strings you may be able to use `{:?}` (or {:#?} for pretty-print) instead
-    = note: required because of the requirements on the impl of `ToString` for `()`
-    = note: required because of the requirements on the impl of `From<()>` for `VNode`
-    = note: required because of the requirements on the impl of `Into<VNode>` for `()`
-    = note: 2 redundant requirements hidden
-    = note: required because of the requirements on the impl of `Into<NodeSeq<(), VNode>>` for `()`
-note: required by `into`
-    = note: this error originates in the macro `html` (in Nightly builds, run with -Z macro-backtrace for more info)
-
-error[E0277]: `()` doesn't implement `std::fmt::Display`
-   --> tests/html_macro/block-fail.rs:12:16
-    |
-12  |         <div>{ not_tree() }</div>
-    |                ^^^^^^^^ `()` cannot be formatted with the default formatter
-    |
-    = help: the trait `std::fmt::Display` is not implemented for `()`
-    = note: in format strings you may be able to use `{:?}` (or {:#?} for pretty-print) instead
-    = note: required because of the requirements on the impl of `ToString` for `()`
-    = note: required because of the requirements on the impl of `From<()>` for `VNode`
-    = note: required because of the requirements on the impl of `Into<VNode>` for `()`
-    = note: 2 redundant requirements hidden
-    = note: required because of the requirements on the impl of `Into<NodeSeq<(), VNode>>` for `()`
-note: required by `into`
-    = note: this error originates in the macro `html` (in Nightly builds, run with -Z macro-backtrace for more info)
->>>>>>> 7dc7195d
+   = note: this error originates in the macro `html` (in Nightly builds, run with -Z macro-backtrace for more info)
 
 error[E0277]: `()` doesn't implement `std::fmt::Display`
   --> tests/html_macro/block-fail.rs:15:17
