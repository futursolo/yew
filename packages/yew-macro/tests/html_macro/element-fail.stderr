error: this opening tag has no corresponding closing tag
 --> tests/html_macro/element-fail.rs:7:13
  |
7 |     html! { <div> };
  |             ^^^^^

error: this opening tag has no corresponding closing tag
 --> tests/html_macro/element-fail.rs:8:18
  |
8 |     html! { <div><div> };
  |                  ^^^^^

error: this opening tag has no corresponding closing tag
 --> tests/html_macro/element-fail.rs:9:13
  |
9 |     html! { <div><div></div> };
  |             ^^^^^

error: this closing tag has no corresponding opening tag
  --> tests/html_macro/element-fail.rs:12:13
   |
12 |     html! { </div> };
   |             ^^^^^^

error: this closing tag has no corresponding opening tag
  --> tests/html_macro/element-fail.rs:13:18
   |
13 |     html! { <div></span></div> };
   |                  ^^^^^^^

error: only one root html element is allowed (hint: you can wrap multiple html elements in a fragment `<></>`)
  --> tests/html_macro/element-fail.rs:14:20
   |
14 |     html! { <img /></img> };
   |                    ^^^^^^

error: this closing tag has no corresponding opening tag
  --> tests/html_macro/element-fail.rs:17:18
   |
17 |     html! { <div></span> };
   |                  ^^^^^^^

error: this closing tag has no corresponding opening tag
  --> tests/html_macro/element-fail.rs:18:20
   |
18 |     html! { <tag-a></tag-b> };
   |                    ^^^^^^^^

error: only one root html element is allowed (hint: you can wrap multiple html elements in a fragment `<></>`)
  --> tests/html_macro/element-fail.rs:21:24
   |
21 |     html! { <div></div><div></div> };
   |                        ^^^^^^^^^^^

error: expected a valid html element
  --> tests/html_macro/element-fail.rs:23:18
   |
23 |     html! { <div>Invalid</div> };
   |                  ^^^^^^^

error: `attr` can only be specified once but is given here again
  --> tests/html_macro/element-fail.rs:26:27
   |
26 |     html! { <input attr=1 attr=2 /> };
   |                           ^^^^

error: `value` can only be specified once but is given here again
  --> tests/html_macro/element-fail.rs:27:32
   |
27 |     html! { <input value="123" value="456" /> };
   |                                ^^^^^

error: `kind` can only be specified once but is given here again
  --> tests/html_macro/element-fail.rs:28:36
   |
28 |     html! { <input kind="checkbox" kind="submit" /> };
   |                                    ^^^^

error: `checked` can only be specified once but is given here again
  --> tests/html_macro/element-fail.rs:29:33
   |
29 |     html! { <input checked=true checked=false /> };
   |                                 ^^^^^^^

error: `disabled` can only be specified once but is given here again
  --> tests/html_macro/element-fail.rs:30:34
   |
30 |     html! { <input disabled=true disabled=false /> };
   |                                  ^^^^^^^^

error: `selected` can only be specified once but is given here again
  --> tests/html_macro/element-fail.rs:31:35
   |
31 |     html! { <option selected=true selected=false /> };
   |                                   ^^^^^^^^

error: `class` can only be specified once but is given here again
  --> tests/html_macro/element-fail.rs:32:32
   |
32 |     html! { <div class="first" class="second" /> };
   |                                ^^^^^

error: `ref` can only be specified once
  --> tests/html_macro/element-fail.rs:33:29
   |
33 |     html! { <input ref={()} ref={()} /> };
   |                             ^^^

error: `ref` can only be specified once
  --> tests/html_macro/element-fail.rs:63:29
   |
63 |     html! { <input ref={()} ref={()} /> };
   |                             ^^^

error: the tag `<input>` is a void element and cannot have children (hint: rewrite this as `<input />`)
  --> tests/html_macro/element-fail.rs:66:13
   |
66 |     html! { <input type="text"></input> };
   |             ^^^^^^^^^^^^^^^^^^^

error: the tag `<iNpUt>` is a void element and cannot have children (hint: rewrite this as `<iNpUt />`)
  --> tests/html_macro/element-fail.rs:68:13
   |
68 |     html! { <iNpUt type="text"></iNpUt> };
   |             ^^^^^^^^^^^^^^^^^^^

error: this dynamic tag is missing an expression block defining its value
  --> tests/html_macro/element-fail.rs:71:14
   |
71 |     html! { <@></@> };
   |              ^

error: this dynamic tag is missing an expression block defining its value
  --> tests/html_macro/element-fail.rs:72:14
   |
72 |     html! { <@/> };
   |              ^

error: dynamic closing tags must not have a body (hint: replace it with just `</@>`)
  --> tests/html_macro/element-fail.rs:75:27
   |
75 |     html! { <@{"test"}></@{"test"}> };
   |                           ^^^^^^^^

error: the property value must be either a literal or enclosed in braces. Consider adding braces around your expression.: Expr::Tuple {
           attrs: [],
           paren_token: Paren,
           elems: [
               Expr::Lit {
                   attrs: [],
                   lit: Lit::Str {
                       token: "deprecated",
                   },
               },
               Comma,
               Expr::Lit {
                   attrs: [],
                   lit: Lit::Str {
                       token: "warning",
                   },
               },
           ],
       }
  --> tests/html_macro/element-fail.rs:83:24
   |
83 |     html! { <div class=("deprecated", "warning") /> };
   |                        ^^^^^^^^^^^^^^^^^^^^^^^^^

error: the property value must be either a literal or enclosed in braces. Consider adding braces around your expression.: Expr::Tuple {
           attrs: [],
           paren_token: Paren,
           elems: [],
       }
  --> tests/html_macro/element-fail.rs:84:24
   |
84 |     html! { <input ref=() /> };
   |                        ^^

error: the property value must be either a literal or enclosed in braces. Consider adding braces around your expression.: Expr::Tuple {
           attrs: [],
           paren_token: Paren,
           elems: [],
       }
  --> tests/html_macro/element-fail.rs:85:24
   |
85 |     html! { <input ref=() ref=() /> };
   |                        ^^

error: the property value must be either a literal or enclosed in braces. Consider adding braces around your expression.: Expr::Call {
           attrs: [],
           func: Expr::Path {
               attrs: [],
               qself: None,
               path: Path {
                   leading_colon: None,
                   segments: [
                       PathSegment {
                           ident: Ident {
                               ident: "Some",
                               span: #0 bytes(2632..2636),
                           },
                           arguments: PathArguments::None,
                       },
                   ],
               },
           },
           paren_token: Paren,
           args: [
               Expr::Lit {
                   attrs: [],
                   lit: Lit::Int {
                       token: 5,
                   },
               },
           ],
       }
  --> tests/html_macro/element-fail.rs:86:28
   |
86 |     html! { <input onfocus=Some(5) /> };
   |                            ^^^^^^^

error: the property value must be either a literal or enclosed in braces. Consider adding braces around your expression.: Expr::Path {
           attrs: [],
           qself: None,
           path: Path {
               leading_colon: None,
               segments: [
                   PathSegment {
                       ident: Ident {
                           ident: "NotToString",
                           span: #0 bytes(2672..2683),
                       },
                       arguments: PathArguments::None,
                   },
               ],
           },
       }
  --> tests/html_macro/element-fail.rs:87:27
   |
87 |     html! { <input string=NotToString /> };
   |                           ^^^^^^^^^^^

error: the property value must be either a literal or enclosed in braces. Consider adding braces around your expression.: Expr::Call {
           attrs: [],
           func: Expr::Path {
               attrs: [],
               qself: None,
               path: Path {
                   leading_colon: None,
                   segments: [
                       PathSegment {
                           ident: Ident {
                               ident: "Some",
                               span: #0 bytes(2711..2715),
                           },
                           arguments: PathArguments::None,
                       },
                   ],
               },
           },
           paren_token: Paren,
           args: [
               Expr::Path {
                   attrs: [],
                   qself: None,
                   path: Path {
                       leading_colon: None,
                       segments: [
                           PathSegment {
                               ident: Ident {
                                   ident: "NotToString",
                                   span: #0 bytes(2716..2727),
                               },
                               arguments: PathArguments::None,
                           },
                       ],
                   },
               },
           ],
       }
  --> tests/html_macro/element-fail.rs:88:22
   |
88 |     html! { <a media=Some(NotToString) /> };
   |                      ^^^^^^^^^^^^^^^^^

error: the property value must be either a literal or enclosed in braces. Consider adding braces around your expression.: Expr::Call {
           attrs: [],
           func: Expr::Path {
               attrs: [],
               qself: None,
               path: Path {
                   leading_colon: None,
                   segments: [
                       PathSegment {
                           ident: Ident {
                               ident: "Some",
                               span: #0 bytes(2755..2759),
                           },
                           arguments: PathArguments::None,
                       },
                   ],
               },
           },
           paren_token: Paren,
           args: [
               Expr::Lit {
                   attrs: [],
                   lit: Lit::Int {
                       token: 5,
                   },
               },
           ],
       }
  --> tests/html_macro/element-fail.rs:89:21
   |
89 |     html! { <a href=Some(5) /> };
   |                     ^^^^^^^

error: the property value must be either a literal or enclosed in braces. Consider adding braces around your expression.: Expr::Tuple {
           attrs: [],
           paren_token: Paren,
           elems: [],
       }
  --> tests/html_macro/element-fail.rs:90:25
   |
90 |     html! { <input type=() /> };
   |                         ^^

error: the property value must be either a literal or enclosed in braces. Consider adding braces around your expression.: Expr::Tuple {
           attrs: [],
           paren_token: Paren,
           elems: [],
       }
  --> tests/html_macro/element-fail.rs:91:26
   |
91 |     html! { <input value=() /> };
   |                          ^^

error: the property value must be either a literal or enclosed in braces. Consider adding braces around your expression.: Expr::Path {
           attrs: [],
           qself: None,
           path: Path {
               leading_colon: None,
               segments: [
                   PathSegment {
                       ident: Ident {
                           ident: "NotToString",
                           span: #0 bytes(2862..2873),
                       },
                       arguments: PathArguments::None,
                   },
               ],
           },
       }
  --> tests/html_macro/element-fail.rs:92:27
   |
92 |     html! { <input string=NotToString /> };
   |                           ^^^^^^^^^^^

warning: use of deprecated function `compile_fail::deprecated_use_of_class`: the use of `(...)` with the attribute `class` is deprecated and will be removed in version 0.19. Use the `classes!` macro instead.
  --> tests/html_macro/element-fail.rs:80:25
   |
80 |     html! { <div class={("deprecated", "warning")} /> };
   |                         ^^^^^^^^^^^^^^^^^^^^^^^^^
   |
   = note: `#[warn(deprecated)]` on by default

error[E0308]: mismatched types
  --> tests/html_macro/element-fail.rs:36:28
   |
36 |     html! { <input checked=1 /> };
   |                            ^ expected `bool`, found integer

error[E0308]: mismatched types
  --> tests/html_macro/element-fail.rs:37:29
   |
37 |     html! { <input checked={Some(false)} /> };
   |                             ^^^^^^^^^^^ expected `bool`, found enum `Option`
   |
   = note: expected type `bool`
              found enum `Option<bool>`

error[E0308]: mismatched types
  --> tests/html_macro/element-fail.rs:38:29
   |
38 |     html! { <input disabled=1 /> };
   |                             ^ expected `bool`, found integer

error[E0308]: mismatched types
  --> tests/html_macro/element-fail.rs:39:30
   |
39 |     html! { <input disabled={Some(true)} /> };
   |                              ^^^^^^^^^^ expected `bool`, found enum `Option`
   |
   = note: expected type `bool`
              found enum `Option<bool>`

error[E0308]: mismatched types
  --> tests/html_macro/element-fail.rs:40:30
   |
40 |     html! { <option selected=1 /> };
   |                              ^ expected `bool`, found integer

error[E0277]: the trait bound `(): IntoPropValue<Option<implicit_clone::unsync::IString>>` is not satisfied
  --> tests/html_macro/element-fail.rs:43:26
   |
43 |     html! { <input type={()} /> };
   |                          ^^ the trait `IntoPropValue<Option<implicit_clone::unsync::IString>>` is not implemented for `()`

error[E0277]: the trait bound `(): IntoPropValue<Option<implicit_clone::unsync::IString>>` is not satisfied
  --> tests/html_macro/element-fail.rs:44:27
   |
44 |     html! { <input value={()} /> };
   |                           ^^ the trait `IntoPropValue<Option<implicit_clone::unsync::IString>>` is not implemented for `()`

error[E0277]: the trait bound `(): IntoPropValue<Option<implicit_clone::unsync::IString>>` is not satisfied
  --> tests/html_macro/element-fail.rs:45:22
   |
45 |     html! { <a href={()} /> };
   |                      ^^ the trait `IntoPropValue<Option<implicit_clone::unsync::IString>>` is not implemented for `()`

error[E0277]: the trait bound `NotToString: IntoPropValue<Option<implicit_clone::unsync::IString>>` is not satisfied
  --> tests/html_macro/element-fail.rs:46:28
   |
46 |     html! { <input string={NotToString} /> };
   |                            ^^^^^^^^^^^ the trait `IntoPropValue<Option<implicit_clone::unsync::IString>>` is not implemented for `NotToString`

error[E0277]: the trait bound `Option<NotToString>: IntoPropValue<Option<implicit_clone::unsync::IString>>` is not satisfied
  --> tests/html_macro/element-fail.rs:47:23
   |
47 |     html! { <a media={Some(NotToString)} /> };
   |                       ----^^^^^^^^^^^^^
   |                       |
   |                       the trait `IntoPropValue<Option<implicit_clone::unsync::IString>>` is not implemented for `Option<NotToString>`
   |                       required by a bound introduced by this call
   |
   = help: the following implementations were found:
             <Option<&'static str> as IntoPropValue<Option<String>>>
             <Option<&'static str> as IntoPropValue<Option<VNode>>>
             <Option<&'static str> as IntoPropValue<Option<implicit_clone::unsync::IString>>>
             <Option<F> as IntoPropValue<Option<yew::Callback<I, O>>>>
<<<<<<< HEAD
             <Option<Rc<str>> as IntoPropValue<Option<implicit_clone::unsync::IString>>>
           and 3 others
=======
           and $N others
>>>>>>> 36aaecc4

error[E0277]: the trait bound `Option<{integer}>: IntoPropValue<Option<implicit_clone::unsync::IString>>` is not satisfied
  --> tests/html_macro/element-fail.rs:48:22
   |
48 |     html! { <a href={Some(5)} /> };
   |                      ----^^^
   |                      |
   |                      the trait `IntoPropValue<Option<implicit_clone::unsync::IString>>` is not implemented for `Option<{integer}>`
   |                      required by a bound introduced by this call
   |
   = help: the following implementations were found:
             <Option<&'static str> as IntoPropValue<Option<String>>>
             <Option<&'static str> as IntoPropValue<Option<VNode>>>
             <Option<&'static str> as IntoPropValue<Option<implicit_clone::unsync::IString>>>
             <Option<F> as IntoPropValue<Option<yew::Callback<I, O>>>>
<<<<<<< HEAD
             <Option<Rc<str>> as IntoPropValue<Option<implicit_clone::unsync::IString>>>
           and 3 others
=======
           and $N others
>>>>>>> 36aaecc4

error[E0277]: expected a `Fn<(MouseEvent,)>` closure, found `{integer}`
  --> tests/html_macro/element-fail.rs:51:28
   |
51 |     html! { <input onclick=1 /> };
   |     -----------------------^-----
   |     |                      |
   |     |                      expected an `Fn<(MouseEvent,)>` closure, found `{integer}`
   |     required by a bound introduced by this call
   |
   = help: the trait `Fn<(MouseEvent,)>` is not implemented for `{integer}`
   = note: required because of the requirements on the impl of `IntoEventCallback<MouseEvent>` for `{integer}`
note: required by a bound in `yew::html::onclick::Wrapper::__macro_new`
  --> $WORKSPACE/packages/yew/src/html/listener/events.rs
   |
   | / impl_short! {
   | |     onauxclick(MouseEvent)
   | |     onclick(MouseEvent)
   | |
...  |
   | |     ontransitionstart(TransitionEvent)
   | | }
   | |_^ required by this bound in `yew::html::onclick::Wrapper::__macro_new`
   = note: this error originates in the macro `impl_action` (in Nightly builds, run with -Z macro-backtrace for more info)

error[E0277]: expected a `Fn<(MouseEvent,)>` closure, found `yew::Callback<String>`
  --> tests/html_macro/element-fail.rs:52:29
   |
52 |     html! { <input onclick={Callback::from(|a: String| ())} /> };
   |     ------------------------^^^^^^^^^^^^^^^^^^^^^^^^^^^^^^------
   |     |                       |
   |     |                       expected an `Fn<(MouseEvent,)>` closure, found `yew::Callback<String>`
   |     required by a bound introduced by this call
   |
   = help: the trait `Fn<(MouseEvent,)>` is not implemented for `yew::Callback<String>`
   = note: required because of the requirements on the impl of `IntoEventCallback<MouseEvent>` for `yew::Callback<String>`
note: required by a bound in `yew::html::onclick::Wrapper::__macro_new`
  --> $WORKSPACE/packages/yew/src/html/listener/events.rs
   |
   | / impl_short! {
   | |     onauxclick(MouseEvent)
   | |     onclick(MouseEvent)
   | |
...  |
   | |     ontransitionstart(TransitionEvent)
   | | }
   | |_^ required by this bound in `yew::html::onclick::Wrapper::__macro_new`
   = note: this error originates in the macro `impl_action` (in Nightly builds, run with -Z macro-backtrace for more info)

error[E0277]: the trait bound `Option<{integer}>: IntoEventCallback<FocusEvent>` is not satisfied
  --> tests/html_macro/element-fail.rs:53:29
   |
53 |     html! { <input onfocus={Some(5)} /> };
   |     ------------------------^^^^^^^------
   |     |                       |
   |     |                       the trait `IntoEventCallback<FocusEvent>` is not implemented for `Option<{integer}>`
   |     required by a bound introduced by this call
   |
   = help: the following implementations were found:
             <Option<T> as IntoEventCallback<EVENT>>
             <Option<yew::Callback<EVENT>> as IntoEventCallback<EVENT>>
note: required by a bound in `yew::html::onfocus::Wrapper::__macro_new`
  --> $WORKSPACE/packages/yew/src/html/listener/events.rs
   |
   | / impl_short! {
   | |     onauxclick(MouseEvent)
   | |     onclick(MouseEvent)
   | |
...  |
   | |     ontransitionstart(TransitionEvent)
   | | }
   | |_^ required by this bound in `yew::html::onfocus::Wrapper::__macro_new`
   = note: this error originates in the macro `impl_action` (in Nightly builds, run with -Z macro-backtrace for more info)

error[E0277]: the trait bound `(): IntoPropValue<yew::NodeRef>` is not satisfied
  --> tests/html_macro/element-fail.rs:56:25
   |
56 |     html! { <input ref={()} /> };
   |                         ^^
   |                         |
   |                         the trait `IntoPropValue<yew::NodeRef>` is not implemented for `()`
   |                         required by a bound introduced by this call

error[E0277]: the trait bound `Option<yew::NodeRef>: IntoPropValue<yew::NodeRef>` is not satisfied
  --> tests/html_macro/element-fail.rs:57:25
   |
57 |     html! { <input ref={Some(NodeRef::default())} /> };
   |                         ----^^^^^^^^^^^^^^^^^^^^
   |                         |
   |                         the trait `IntoPropValue<yew::NodeRef>` is not implemented for `Option<yew::NodeRef>`
   |                         required by a bound introduced by this call
   |
   = help: the following implementations were found:
             <Option<&'static str> as IntoPropValue<Option<String>>>
             <Option<&'static str> as IntoPropValue<Option<VNode>>>
             <Option<&'static str> as IntoPropValue<Option<implicit_clone::unsync::IString>>>
             <Option<F> as IntoPropValue<Option<yew::Callback<I, O>>>>
<<<<<<< HEAD
             <Option<Rc<str>> as IntoPropValue<Option<implicit_clone::unsync::IString>>>
           and 3 others
=======
           and $N others
>>>>>>> 36aaecc4

error[E0277]: expected a `Fn<(MouseEvent,)>` closure, found `yew::Callback<String>`
  --> tests/html_macro/element-fail.rs:58:29
   |
58 |     html! { <input onclick={Callback::from(|a: String| ())} /> };
   |     ------------------------^^^^^^^^^^^^^^^^^^^^^^^^^^^^^^------
   |     |                       |
   |     |                       expected an `Fn<(MouseEvent,)>` closure, found `yew::Callback<String>`
   |     required by a bound introduced by this call
   |
   = help: the trait `Fn<(MouseEvent,)>` is not implemented for `yew::Callback<String>`
   = note: required because of the requirements on the impl of `IntoEventCallback<MouseEvent>` for `yew::Callback<String>`
note: required by a bound in `yew::html::onclick::Wrapper::__macro_new`
  --> $WORKSPACE/packages/yew/src/html/listener/events.rs
   |
   | / impl_short! {
   | |     onauxclick(MouseEvent)
   | |     onclick(MouseEvent)
   | |
...  |
   | |     ontransitionstart(TransitionEvent)
   | | }
   | |_^ required by this bound in `yew::html::onclick::Wrapper::__macro_new`
   = note: this error originates in the macro `impl_action` (in Nightly builds, run with -Z macro-backtrace for more info)

error[E0277]: the trait bound `NotToString: IntoPropValue<Option<implicit_clone::unsync::IString>>` is not satisfied
  --> tests/html_macro/element-fail.rs:60:28
   |
60 |     html! { <input string={NotToString} /> };
   |                            ^^^^^^^^^^^ the trait `IntoPropValue<Option<implicit_clone::unsync::IString>>` is not implemented for `NotToString`

error[E0277]: the trait bound `(): IntoPropValue<yew::NodeRef>` is not satisfied
  --> tests/html_macro/element-fail.rs:62:25
   |
62 |     html! { <input ref={()} /> };
   |                         ^^
   |                         |
   |                         the trait `IntoPropValue<yew::NodeRef>` is not implemented for `()`
   |                         required by a bound introduced by this call

error[E0277]: the trait bound `Cow<'static, str>: From<{integer}>` is not satisfied
  --> tests/html_macro/element-fail.rs:77:15
   |
77 |     html! { <@{55}></@> };
   |               ^--^
   |               ||
   |               |this tail expression is of type `_`
   |               the trait `From<{integer}>` is not implemented for `Cow<'static, str>`
   |
   = help: the following implementations were found:
             <Cow<'a, CStr> as From<&'a CStr>>
             <Cow<'a, CStr> as From<&'a CString>>
             <Cow<'a, CStr> as From<CString>>
             <Cow<'a, OsStr> as From<&'a OsStr>>
           and $N others
   = note: required because of the requirements on the impl of `Into<Cow<'static, str>>` for `{integer}`<|MERGE_RESOLUTION|>--- conflicted
+++ resolved
@@ -436,15 +436,10 @@
    |
    = help: the following implementations were found:
              <Option<&'static str> as IntoPropValue<Option<String>>>
-             <Option<&'static str> as IntoPropValue<Option<VNode>>>
              <Option<&'static str> as IntoPropValue<Option<implicit_clone::unsync::IString>>>
              <Option<F> as IntoPropValue<Option<yew::Callback<I, O>>>>
-<<<<<<< HEAD
              <Option<Rc<str>> as IntoPropValue<Option<implicit_clone::unsync::IString>>>
-           and 3 others
-=======
            and $N others
->>>>>>> 36aaecc4
 
 error[E0277]: the trait bound `Option<{integer}>: IntoPropValue<Option<implicit_clone::unsync::IString>>` is not satisfied
   --> tests/html_macro/element-fail.rs:48:22
@@ -457,15 +452,10 @@
    |
    = help: the following implementations were found:
              <Option<&'static str> as IntoPropValue<Option<String>>>
-             <Option<&'static str> as IntoPropValue<Option<VNode>>>
              <Option<&'static str> as IntoPropValue<Option<implicit_clone::unsync::IString>>>
              <Option<F> as IntoPropValue<Option<yew::Callback<I, O>>>>
-<<<<<<< HEAD
              <Option<Rc<str>> as IntoPropValue<Option<implicit_clone::unsync::IString>>>
-           and 3 others
-=======
            and $N others
->>>>>>> 36aaecc4
 
 error[E0277]: expected a `Fn<(MouseEvent,)>` closure, found `{integer}`
   --> tests/html_macro/element-fail.rs:51:28
@@ -560,15 +550,10 @@
    |
    = help: the following implementations were found:
              <Option<&'static str> as IntoPropValue<Option<String>>>
-             <Option<&'static str> as IntoPropValue<Option<VNode>>>
              <Option<&'static str> as IntoPropValue<Option<implicit_clone::unsync::IString>>>
              <Option<F> as IntoPropValue<Option<yew::Callback<I, O>>>>
-<<<<<<< HEAD
              <Option<Rc<str>> as IntoPropValue<Option<implicit_clone::unsync::IString>>>
-           and 3 others
-=======
            and $N others
->>>>>>> 36aaecc4
 
 error[E0277]: expected a `Fn<(MouseEvent,)>` closure, found `yew::Callback<String>`
   --> tests/html_macro/element-fail.rs:58:29
