error: this opening tag has no corresponding closing tag
 --> tests/html_macro/element-fail.rs:7:13
  |
7 |     html! { <div> };
  |             ^^^^^

error: this opening tag has no corresponding closing tag
 --> tests/html_macro/element-fail.rs:8:18
  |
8 |     html! { <div><div> };
  |                  ^^^^^

error: this opening tag has no corresponding closing tag
 --> tests/html_macro/element-fail.rs:9:13
  |
9 |     html! { <div><div></div> };
  |             ^^^^^

error: this closing tag has no corresponding opening tag
  --> tests/html_macro/element-fail.rs:12:13
   |
12 |     html! { </div> };
   |             ^^^^^^

error: this closing tag has no corresponding opening tag
  --> tests/html_macro/element-fail.rs:13:18
   |
13 |     html! { <div></span></div> };
   |                  ^^^^^^^

error: only one root html element is allowed (hint: you can wrap multiple html elements in a fragment `<></>`)
  --> tests/html_macro/element-fail.rs:14:20
   |
14 |     html! { <img /></img> };
   |                    ^^^^^^

error: this closing tag has no corresponding opening tag
  --> tests/html_macro/element-fail.rs:17:18
   |
17 |     html! { <div></span> };
   |                  ^^^^^^^

error: this closing tag has no corresponding opening tag
  --> tests/html_macro/element-fail.rs:18:20
   |
18 |     html! { <tag-a></tag-b> };
   |                    ^^^^^^^^

error: only one root html element is allowed (hint: you can wrap multiple html elements in a fragment `<></>`)
  --> tests/html_macro/element-fail.rs:21:24
   |
21 |     html! { <div></div><div></div> };
   |                        ^^^^^^^^^^^

error: expected a valid html element
  --> tests/html_macro/element-fail.rs:23:18
   |
23 |     html! { <div>Invalid</div> };
   |                  ^^^^^^^

error: `attr` can only be specified once but is given here again
  --> tests/html_macro/element-fail.rs:26:27
   |
26 |     html! { <input attr=1 attr=2 /> };
   |                           ^^^^

error: `value` can only be specified once but is given here again
  --> tests/html_macro/element-fail.rs:27:32
   |
27 |     html! { <input value="123" value="456" /> };
   |                                ^^^^^

error: `kind` can only be specified once but is given here again
  --> tests/html_macro/element-fail.rs:28:36
   |
28 |     html! { <input kind="checkbox" kind="submit" /> };
   |                                    ^^^^

error: `checked` can only be specified once but is given here again
  --> tests/html_macro/element-fail.rs:29:33
   |
29 |     html! { <input checked=true checked=false /> };
   |                                 ^^^^^^^

error: `disabled` can only be specified once but is given here again
  --> tests/html_macro/element-fail.rs:30:34
   |
30 |     html! { <input disabled=true disabled=false /> };
   |                                  ^^^^^^^^

error: `selected` can only be specified once but is given here again
  --> tests/html_macro/element-fail.rs:31:35
   |
31 |     html! { <option selected=true selected=false /> };
   |                                   ^^^^^^^^

error: `class` can only be specified once but is given here again
  --> tests/html_macro/element-fail.rs:32:32
   |
32 |     html! { <div class="first" class="second" /> };
   |                                ^^^^^

error: `ref` can only be specified once
  --> tests/html_macro/element-fail.rs:33:20
   |
33 |     html! { <input ref={()} ref={()} /> };
   |                    ^^^

error: `ref` can only be specified once
  --> tests/html_macro/element-fail.rs:63:20
   |
63 |     html! { <input ref={()} ref={()} /> };
   |                    ^^^

error: the tag `<input>` is a void element and cannot have children (hint: rewrite this as `<input/>`)
  --> tests/html_macro/element-fail.rs:66:13
   |
66 |     html! { <input type="text"></input> };
   |             ^^^^^^^^^^^^^^^^^^^

error: the tag `<iNpUt>` is a void element and cannot have children (hint: rewrite this as `<iNpUt/>`)
  --> tests/html_macro/element-fail.rs:68:13
   |
68 |     html! { <iNpUt type="text"></iNpUt> };
   |             ^^^^^^^^^^^^^^^^^^^

error: this dynamic tag is missing an expression block defining its value
  --> tests/html_macro/element-fail.rs:71:14
   |
71 |     html! { <@></@> };
   |              ^

error: this dynamic tag is missing an expression block defining its value
  --> tests/html_macro/element-fail.rs:72:14
   |
72 |     html! { <@/> };
   |              ^

error: dynamic closing tags must not have a body (hint: replace it with just `</@>`)
  --> tests/html_macro/element-fail.rs:75:27
   |
75 |     html! { <@{"test"}></@{"test"}> };
   |                           ^^^^^^^^

error: the property value must be either a literal or enclosed in braces. Consider adding braces around your expression.
  --> tests/html_macro/element-fail.rs:83:24
   |
83 |     html! { <div class=("deprecated", "warning") /> };
   |                        ^^^^^^^^^^^^^^^^^^^^^^^^^

error: the property value must be either a literal or enclosed in braces. Consider adding braces around your expression.
  --> tests/html_macro/element-fail.rs:84:24
   |
84 |     html! { <input ref=() /> };
   |                        ^^

error: the property value must be either a literal or enclosed in braces. Consider adding braces around your expression.
  --> tests/html_macro/element-fail.rs:85:24
   |
85 |     html! { <input ref=() ref=() /> };
   |                        ^^

error: the property value must be either a literal or enclosed in braces. Consider adding braces around your expression.
  --> tests/html_macro/element-fail.rs:86:28
   |
86 |     html! { <input onfocus=Some(5) /> };
   |                            ^^^^^^^

error: the property value must be either a literal or enclosed in braces. Consider adding braces around your expression.
  --> tests/html_macro/element-fail.rs:87:27
   |
87 |     html! { <input string=NotToString /> };
   |                           ^^^^^^^^^^^

error: the property value must be either a literal or enclosed in braces. Consider adding braces around your expression.
  --> tests/html_macro/element-fail.rs:88:22
   |
88 |     html! { <a media=Some(NotToString) /> };
   |                      ^^^^^^^^^^^^^^^^^

error: the property value must be either a literal or enclosed in braces. Consider adding braces around your expression.
  --> tests/html_macro/element-fail.rs:89:21
   |
89 |     html! { <a href=Some(5) /> };
   |                     ^^^^^^^

error: the property value must be either a literal or enclosed in braces. Consider adding braces around your expression.
  --> tests/html_macro/element-fail.rs:90:25
   |
90 |     html! { <input type=() /> };
   |                         ^^

error: the property value must be either a literal or enclosed in braces. Consider adding braces around your expression.
  --> tests/html_macro/element-fail.rs:91:26
   |
91 |     html! { <input value=() /> };
   |                          ^^

error: the property value must be either a literal or enclosed in braces. Consider adding braces around your expression.
  --> tests/html_macro/element-fail.rs:92:27
   |
92 |     html! { <input string=NotToString /> };
   |                           ^^^^^^^^^^^

warning: use of deprecated function `compile_fail::deprecated_use_of_class`: the use of `(...)` with the attribute `class` is deprecated and will be removed in version 0.19. Use the `classes!` macro instead.
  --> tests/html_macro/element-fail.rs:80:25
   |
80 |     html! { <div class={("deprecated", "warning")} /> };
   |                         ^^^^^^^^^^^^^^^^^^^^^^^^^
   |
   = note: `#[warn(deprecated)]` on by default

error[E0308]: mismatched types
  --> tests/html_macro/element-fail.rs:36:28
   |
36 |     html! { <input checked=1 /> };
   |                            ^ expected `bool`, found integer

error[E0308]: mismatched types
  --> tests/html_macro/element-fail.rs:37:29
   |
37 |     html! { <input checked={Some(false)} /> };
   |                             ^^^^^^^^^^^ expected `bool`, found enum `Option`
   |
   = note: expected type `bool`
              found enum `Option<bool>`

error[E0308]: mismatched types
  --> tests/html_macro/element-fail.rs:38:29
   |
38 |     html! { <input disabled=1 /> };
   |                             ^ expected `bool`, found integer

error[E0308]: mismatched types
  --> tests/html_macro/element-fail.rs:39:30
   |
39 |     html! { <input disabled={Some(true)} /> };
   |                              ^^^^^^^^^^ expected `bool`, found enum `Option`
   |
   = note: expected type `bool`
              found enum `Option<bool>`

error[E0308]: mismatched types
  --> tests/html_macro/element-fail.rs:40:30
   |
40 |     html! { <option selected=1 /> };
   |                              ^ expected `bool`, found integer

error[E0277]: the trait bound `(): IntoPropValue<Option<AttrValue>>` is not satisfied
  --> tests/html_macro/element-fail.rs:43:26
   |
43 |     html! { <input type={()} /> };
   |                          ^^ the trait `IntoPropValue<Option<AttrValue>>` is not implemented for `()`

error[E0277]: the trait bound `(): IntoPropValue<Option<AttrValue>>` is not satisfied
  --> tests/html_macro/element-fail.rs:44:27
   |
44 |     html! { <input value={()} /> };
   |                           ^^ the trait `IntoPropValue<Option<AttrValue>>` is not implemented for `()`

error[E0277]: the trait bound `(): IntoPropValue<Option<AttrValue>>` is not satisfied
  --> tests/html_macro/element-fail.rs:45:22
   |
45 |     html! { <a href={()} /> };
   |                      ^^ the trait `IntoPropValue<Option<AttrValue>>` is not implemented for `()`

error[E0277]: the trait bound `NotToString: IntoPropValue<Option<AttrValue>>` is not satisfied
  --> tests/html_macro/element-fail.rs:46:28
   |
46 |     html! { <input string={NotToString} /> };
   |                            ^^^^^^^^^^^ the trait `IntoPropValue<Option<AttrValue>>` is not implemented for `NotToString`

error[E0277]: the trait bound `Option<NotToString>: IntoPropValue<Option<AttrValue>>` is not satisfied
  --> tests/html_macro/element-fail.rs:47:23
   |
47 |     html! { <a media={Some(NotToString)} /> };
   |                       ----^^^^^^^^^^^^^
   |                       |
   |                       the trait `IntoPropValue<Option<AttrValue>>` is not implemented for `Option<NotToString>`
   |                       required by a bound introduced by this call
   |
   = help: the following implementations were found:
             <Option<&'static str> as IntoPropValue<Option<AttrValue>>>
             <Option<&'static str> as IntoPropValue<Option<String>>>
             <Option<F> as IntoPropValue<Option<yew::Callback<I, O>>>>
             <Option<String> as IntoPropValue<Option<AttrValue>>>
<<<<<<< HEAD
             <Option<std::rc::Rc<str>> as IntoPropValue<Option<AttrValue>>>
=======
           and 4 others
note: required by `into_prop_value`
  --> $WORKSPACE/packages/yew/src/html/conversion.rs
   |
   |     fn into_prop_value(self) -> T;
   |     ^^^^^^^^^^^^^^^^^^^^^^^^^^^^^^
>>>>>>> 6b89e210

error[E0277]: the trait bound `Option<{integer}>: IntoPropValue<Option<AttrValue>>` is not satisfied
  --> tests/html_macro/element-fail.rs:48:22
   |
48 |     html! { <a href={Some(5)} /> };
   |                      ----^^^
   |                      |
   |                      the trait `IntoPropValue<Option<AttrValue>>` is not implemented for `Option<{integer}>`
   |                      required by a bound introduced by this call
   |
   = help: the following implementations were found:
             <Option<&'static str> as IntoPropValue<Option<AttrValue>>>
             <Option<&'static str> as IntoPropValue<Option<String>>>
             <Option<F> as IntoPropValue<Option<yew::Callback<I, O>>>>
             <Option<String> as IntoPropValue<Option<AttrValue>>>
<<<<<<< HEAD
             <Option<std::rc::Rc<str>> as IntoPropValue<Option<AttrValue>>>
=======
           and 4 others
note: required by `into_prop_value`
  --> $WORKSPACE/packages/yew/src/html/conversion.rs
   |
   |     fn into_prop_value(self) -> T;
   |     ^^^^^^^^^^^^^^^^^^^^^^^^^^^^^^
>>>>>>> 6b89e210

error[E0277]: expected a `Fn<(MouseEvent,)>` closure, found `{integer}`
   --> tests/html_macro/element-fail.rs:51:28
    |
51  |     html! { <input onclick=1 /> };
    |     -----------------------^-----
    |     |                      |
    |     |                      expected an `Fn<(MouseEvent,)>` closure, found `{integer}`
    |     required by a bound introduced by this call
    |
    = help: the trait `Fn<(MouseEvent,)>` is not implemented for `{integer}`
    = note: required because of the requirements on the impl of `IntoEventCallback<MouseEvent>` for `{integer}`
note: required by a bound in `yew::html::onclick::Wrapper::__macro_new`
   --> $WORKSPACE/packages/yew/src/html/listener/events.rs
    |
    | / impl_short! {
    | |     onauxclick(MouseEvent)
    | |     onclick(MouseEvent)
    | |
...   |
    | |     ontransitionstart(TransitionEvent)
    | | }
    | |_^ required by this bound in `yew::html::onclick::Wrapper::__macro_new`
    = note: this error originates in the macro `impl_action` (in Nightly builds, run with -Z macro-backtrace for more info)

error[E0277]: expected a `Fn<(MouseEvent,)>` closure, found `yew::Callback<String>`
   --> tests/html_macro/element-fail.rs:52:29
    |
52  |     html! { <input onclick={Callback::from(|a: String| ())} /> };
    |     ------------------------^^^^^^^^^^^^^^^^^^^^^^^^^^^^^^------
    |     |                       |
    |     |                       expected an `Fn<(MouseEvent,)>` closure, found `yew::Callback<String>`
    |     required by a bound introduced by this call
    |
    = help: the trait `Fn<(MouseEvent,)>` is not implemented for `yew::Callback<String>`
    = note: required because of the requirements on the impl of `IntoEventCallback<MouseEvent>` for `yew::Callback<String>`
note: required by a bound in `yew::html::onclick::Wrapper::__macro_new`
   --> $WORKSPACE/packages/yew/src/html/listener/events.rs
    |
    | / impl_short! {
    | |     onauxclick(MouseEvent)
    | |     onclick(MouseEvent)
    | |
...   |
    | |     ontransitionstart(TransitionEvent)
    | | }
    | |_^ required by this bound in `yew::html::onclick::Wrapper::__macro_new`
    = note: this error originates in the macro `impl_action` (in Nightly builds, run with -Z macro-backtrace for more info)

error[E0277]: the trait bound `Option<{integer}>: IntoEventCallback<FocusEvent>` is not satisfied
   --> tests/html_macro/element-fail.rs:53:29
    |
53  |     html! { <input onfocus={Some(5)} /> };
    |     ------------------------^^^^^^^------
    |     |                       |
    |     |                       the trait `IntoEventCallback<FocusEvent>` is not implemented for `Option<{integer}>`
    |     required by a bound introduced by this call
    |
    = help: the following implementations were found:
              <Option<T> as IntoEventCallback<EVENT>>
              <Option<yew::Callback<EVENT>> as IntoEventCallback<EVENT>>
note: required by a bound in `yew::html::onfocus::Wrapper::__macro_new`
   --> $WORKSPACE/packages/yew/src/html/listener/events.rs
    |
    | / impl_short! {
    | |     onauxclick(MouseEvent)
    | |     onclick(MouseEvent)
    | |
...   |
    | |     ontransitionstart(TransitionEvent)
    | | }
    | |_^ required by this bound in `yew::html::onfocus::Wrapper::__macro_new`
    = note: this error originates in the macro `impl_action` (in Nightly builds, run with -Z macro-backtrace for more info)

error[E0277]: the trait bound `(): IntoPropValue<yew::NodeRef>` is not satisfied
  --> tests/html_macro/element-fail.rs:56:25
   |
56 |     html! { <input ref={()} /> };
   |                         ^^
   |                         |
   |                         the trait `IntoPropValue<yew::NodeRef>` is not implemented for `()`
   |                         required by a bound introduced by this call

error[E0277]: the trait bound `Option<yew::NodeRef>: IntoPropValue<yew::NodeRef>` is not satisfied
  --> tests/html_macro/element-fail.rs:57:25
   |
57 |     html! { <input ref={Some(NodeRef::default())} /> };
   |                         ----^^^^^^^^^^^^^^^^^^^^
   |                         |
   |                         the trait `IntoPropValue<yew::NodeRef>` is not implemented for `Option<yew::NodeRef>`
   |                         required by a bound introduced by this call
   |
   = help: the following implementations were found:
             <Option<&'static str> as IntoPropValue<Option<AttrValue>>>
             <Option<&'static str> as IntoPropValue<Option<String>>>
             <Option<F> as IntoPropValue<Option<yew::Callback<I, O>>>>
             <Option<String> as IntoPropValue<Option<AttrValue>>>
<<<<<<< HEAD
             <Option<std::rc::Rc<str>> as IntoPropValue<Option<AttrValue>>>
=======
           and 4 others
note: required by `into_prop_value`
  --> $WORKSPACE/packages/yew/src/html/conversion.rs
   |
   |     fn into_prop_value(self) -> T;
   |     ^^^^^^^^^^^^^^^^^^^^^^^^^^^^^^
>>>>>>> 6b89e210

error[E0277]: expected a `Fn<(MouseEvent,)>` closure, found `yew::Callback<String>`
   --> tests/html_macro/element-fail.rs:58:29
    |
58  |     html! { <input onclick={Callback::from(|a: String| ())} /> };
    |     ------------------------^^^^^^^^^^^^^^^^^^^^^^^^^^^^^^------
    |     |                       |
    |     |                       expected an `Fn<(MouseEvent,)>` closure, found `yew::Callback<String>`
    |     required by a bound introduced by this call
    |
    = help: the trait `Fn<(MouseEvent,)>` is not implemented for `yew::Callback<String>`
    = note: required because of the requirements on the impl of `IntoEventCallback<MouseEvent>` for `yew::Callback<String>`
note: required by a bound in `yew::html::onclick::Wrapper::__macro_new`
   --> $WORKSPACE/packages/yew/src/html/listener/events.rs
    |
    | / impl_short! {
    | |     onauxclick(MouseEvent)
    | |     onclick(MouseEvent)
    | |
...   |
    | |     ontransitionstart(TransitionEvent)
    | | }
    | |_^ required by this bound in `yew::html::onclick::Wrapper::__macro_new`
    = note: this error originates in the macro `impl_action` (in Nightly builds, run with -Z macro-backtrace for more info)

error[E0277]: the trait bound `NotToString: IntoPropValue<Option<AttrValue>>` is not satisfied
  --> tests/html_macro/element-fail.rs:60:28
   |
60 |     html! { <input string={NotToString} /> };
   |                            ^^^^^^^^^^^ the trait `IntoPropValue<Option<AttrValue>>` is not implemented for `NotToString`

error[E0277]: the trait bound `(): IntoPropValue<yew::NodeRef>` is not satisfied
  --> tests/html_macro/element-fail.rs:62:25
   |
62 |     html! { <input ref={()} /> };
   |                         ^^
   |                         |
   |                         the trait `IntoPropValue<yew::NodeRef>` is not implemented for `()`
   |                         required by a bound introduced by this call

error[E0277]: the trait bound `Cow<'static, str>: From<{integer}>` is not satisfied
  --> tests/html_macro/element-fail.rs:77:15
   |
77 |     html! { <@{55}></@> };
   |               ^--^
   |               ||
   |               |this tail expression is of type `_`
   |               the trait `From<{integer}>` is not implemented for `Cow<'static, str>`
   |
   = help: the following implementations were found:
             <Cow<'a, CStr> as From<&'a CStr>>
             <Cow<'a, CStr> as From<&'a CString>>
             <Cow<'a, CStr> as From<CString>>
             <Cow<'a, OsStr> as From<&'a OsStr>>
           and 11 others
   = note: required because of the requirements on the impl of `Into<Cow<'static, str>>` for `{integer}`<|MERGE_RESOLUTION|>--- conflicted
+++ resolved
@@ -284,16 +284,7 @@
              <Option<&'static str> as IntoPropValue<Option<String>>>
              <Option<F> as IntoPropValue<Option<yew::Callback<I, O>>>>
              <Option<String> as IntoPropValue<Option<AttrValue>>>
-<<<<<<< HEAD
-             <Option<std::rc::Rc<str>> as IntoPropValue<Option<AttrValue>>>
-=======
            and 4 others
-note: required by `into_prop_value`
-  --> $WORKSPACE/packages/yew/src/html/conversion.rs
-   |
-   |     fn into_prop_value(self) -> T;
-   |     ^^^^^^^^^^^^^^^^^^^^^^^^^^^^^^
->>>>>>> 6b89e210
 
 error[E0277]: the trait bound `Option<{integer}>: IntoPropValue<Option<AttrValue>>` is not satisfied
   --> tests/html_macro/element-fail.rs:48:22
@@ -309,16 +300,7 @@
              <Option<&'static str> as IntoPropValue<Option<String>>>
              <Option<F> as IntoPropValue<Option<yew::Callback<I, O>>>>
              <Option<String> as IntoPropValue<Option<AttrValue>>>
-<<<<<<< HEAD
-             <Option<std::rc::Rc<str>> as IntoPropValue<Option<AttrValue>>>
-=======
            and 4 others
-note: required by `into_prop_value`
-  --> $WORKSPACE/packages/yew/src/html/conversion.rs
-   |
-   |     fn into_prop_value(self) -> T;
-   |     ^^^^^^^^^^^^^^^^^^^^^^^^^^^^^^
->>>>>>> 6b89e210
 
 error[E0277]: expected a `Fn<(MouseEvent,)>` closure, found `{integer}`
    --> tests/html_macro/element-fail.rs:51:28
@@ -416,16 +398,7 @@
              <Option<&'static str> as IntoPropValue<Option<String>>>
              <Option<F> as IntoPropValue<Option<yew::Callback<I, O>>>>
              <Option<String> as IntoPropValue<Option<AttrValue>>>
-<<<<<<< HEAD
-             <Option<std::rc::Rc<str>> as IntoPropValue<Option<AttrValue>>>
-=======
            and 4 others
-note: required by `into_prop_value`
-  --> $WORKSPACE/packages/yew/src/html/conversion.rs
-   |
-   |     fn into_prop_value(self) -> T;
-   |     ^^^^^^^^^^^^^^^^^^^^^^^^^^^^^^
->>>>>>> 6b89e210
 
 error[E0277]: expected a `Fn<(MouseEvent,)>` closure, found `yew::Callback<String>`
    --> tests/html_macro/element-fail.rs:58:29
