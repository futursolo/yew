[package]
name = "yew-agent"
version = "0.1.0"
authors = ["Hamza <muhammadhamza1311@gmail.com>"]
edition = "2021"
readme = "../../README.md"
description = "Agents for Yew"
license = "MIT OR Apache-2.0"

[dependencies]
yew = { version = "0.19.3", path = "../yew" }
<<<<<<< HEAD
gloo-worker = { git = "https://github.com/rustwasm/gloo", features = ["futures"] }
wasm-bindgen = "0.2"
serde = { version = "1", features = ["derive"] }
futures = "0.3"
wasm-bindgen-futures = "0.4"
pin-project = "1.0.10"
yew-agent-macro = { version = "0.1", path = "../yew-agent-macro" }
=======
gloo-worker = "0.1"

[dev-dependencies]
serde = "1.0.137"
>>>>>>> 7f5eb389
<|MERGE_RESOLUTION|>--- conflicted
+++ resolved
@@ -9,7 +9,6 @@
 
 [dependencies]
 yew = { version = "0.19.3", path = "../yew" }
-<<<<<<< HEAD
 gloo-worker = { git = "https://github.com/rustwasm/gloo", features = ["futures"] }
 wasm-bindgen = "0.2"
 serde = { version = "1", features = ["derive"] }
@@ -17,9 +16,6 @@
 wasm-bindgen-futures = "0.4"
 pin-project = "1.0.10"
 yew-agent-macro = { version = "0.1", path = "../yew-agent-macro" }
-=======
-gloo-worker = "0.1"
 
 [dev-dependencies]
-serde = "1.0.137"
->>>>>>> 7f5eb389
+serde = "1.0.137"