--- conflicted
+++ resolved
@@ -32,6 +32,7 @@
 base64ct = { version = "1.5.0", features = ["std"], optional = true }
 bincode = { version = "1.3.3", optional = true }
 serde = { version = "1", features = ["derive"] }
+pin-project = { version = "1.0.10", optional = true }
 
 [dependencies.web-sys]
 version = "0.3"
@@ -95,13 +96,8 @@
 ]
 
 [features]
-<<<<<<< HEAD
-tokio = ["tokio/rt", "dep:num_cpus", "dep:tokio-util"]
-ssr = ["tokio/sync", "dep:tokio-stream", "dep:futures", "dep:html-escape", "dep:base64ct", "dep:bincode"]
-=======
 tokio = ["dep:tokio", "dep:num_cpus", "dep:tokio-util", "dep:tokio-stream"]
 ssr = ["dep:futures", "dep:html-escape", "dep:base64ct", "dep:bincode", "dep:pin-project"]
->>>>>>> 4e039691
 csr = []
 hydration = ["csr", "dep:bincode"]
 nightly = ["yew-macro/nightly"]
