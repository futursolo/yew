#![allow(clippy::needless_doctest_main)]
#![doc(html_logo_url = "https://yew.rs/img/logo.png")]
#![cfg_attr(documenting, feature(doc_cfg))]

//! # Yew Framework - API Documentation
//!
//! Yew is a modern Rust framework for creating multi-threaded front-end web apps using WebAssembly
//!
//! - Features a macro for declaring interactive HTML with Rust expressions. Developers who have experience using JSX in React should feel quite at home when using Yew.
//! - Achieves high performance by minimizing DOM API calls for each page render and by making it easy to offload processing to background web workers.
//! - Supports JavaScript interoperability, allowing developers to leverage NPM packages and integrate with existing JavaScript applications.
//!
//! ### Supported Targets (Client-Side Rendering)
//! - `wasm32-unknown-unknown`
//!
//! ### Note
//!
//! Server-Side Rendering should work on all targets when feature `ssr` is enabled.
//!
//! ### Supported Features:
//! - `ssr`: Enables Server-side Rendering support and [`ServerRenderer`].
//! - `tokio`: Enables future-based APIs on non-wasm32 targets with tokio runtime. (You may want to
//! enable this if your application uses future-based APIs and it does not compile / lint on
//! non-wasm32 targets.)
//!
//! ## Example
//!
//! ```rust
//! use yew::prelude::*;
//!
//! enum Msg {
//!     AddOne,
//! }
//!
//! struct App {
//!     value: i64,
//! }
//!
//! impl Component for App {
//!     type Message = Msg;
//!     type Properties = ();
//!
//!     fn create(ctx: &Context<Self>) -> Self {
//!         Self {
//!             value: 0,
//!         }
//!     }
//!
//!     fn update(&mut self, _ctx: &Context<Self>, msg: Self::Message) -> bool {
//!         match msg {
//!             Msg::AddOne => {
//!                 self.value += 1;
//!                 true
//!             }
//!         }
//!     }
//!
//!     fn view(&self, ctx: &Context<Self>) -> Html {
//!         html! {
//!             <div>
//!                 <button onclick={ctx.link().callback(|_| Msg::AddOne)}>{ "+1" }</button>
//!                 <p>{ self.value }</p>
//!             </div>
//!         }
//!     }
//! }
//!
//!# fn dont_execute() {
//! fn main() {
//!     yew::start_app::<App>();
//! }
//!# }
//! ```
//!

#![deny(
    missing_docs,
    missing_debug_implementations,
    bare_trait_objects,
    anonymous_parameters,
    elided_lifetimes_in_paths
)]
#![allow(macro_expanded_macro_exports_accessed_by_absolute_paths)]
#![recursion_limit = "512"]
extern crate self as yew;

use std::{cell::Cell, panic::PanicInfo};

/// This macro provides a convenient way to create [`Classes`].
///
/// The macro takes a list of items similar to the [`vec!`] macro and returns a [`Classes`] instance.
/// Each item can be of any type that implements `Into<Classes>` (See the implementations on [`Classes`] to learn what types can be used).
///
/// # Example
///
/// ```
/// # use yew::prelude::*;
/// # fn test() {
/// let conditional_class = Some("my-other-class");
/// let vec_of_classes = vec!["one-bean", "two-beans", "three-beans", "a-very-small-casserole"];
///
/// html! {
///     <div class={classes!("my-container-class", conditional_class, vec_of_classes)}>
///         // ...
///     </div>
/// };
/// # }
/// ```
pub use yew_macro::classes;

/// This macro implements JSX-like templates.
///
/// This macro always returns [`Html`].
/// If you need to preserve the type of a component, use the [`html_nested!`] macro instead.
///
/// More information about using the `html!` macro can be found in the [Yew Docs]
///
/// [`Html`]: ./html/type.Html.html
/// [`html_nested!`]: ./macro.html_nested.html
/// [Yew Docs]: https://yew.rs/docs/next/concepts/html
pub use yew_macro::html;

/// This macro is similar to [`html!`], but preserves the component type instead
/// of wrapping it in [`Html`].
///
/// That macro is useful when, for example, in a typical implementation of a list
/// component (let's assume it's called `List`).
/// In a typical implementation you might find two component types -- `List` and `ListItem`.
/// Only `ListItem` components are allowed to be children of List`.
///
/// You can find an example implementation of this in the [`nested_list`] example.
/// That example shows, how to create static lists with their children.
///
/// ```
/// # use yew::prelude::*;
/// use yew::html::ChildrenRenderer;
/// use yew::virtual_dom::VChild;
///
/// #[derive(Clone, Properties, PartialEq)]
/// struct ListProps {
///   children: ChildrenRenderer<ListItem>,
/// }
///
/// struct List;
/// impl Component for List {
/// #   type Message = ();
///   type Properties = ListProps;
///   // ...
/// #   fn create(ctx: &Context<Self>) -> Self { Self }
/// #   fn view(&self, ctx: &Context<Self>) -> Html { unimplemented!() }
/// }
///
/// #[derive(Clone, PartialEq)]
/// struct ListItem;
/// impl Component for ListItem {
/// #   type Message = ();
/// #   type Properties = ();
///   // ...
/// #   fn create(ctx: &Context<Self>) -> Self { Self }
/// #   fn view(&self, ctx: &Context<Self>) -> Html { unimplemented!() }
/// }
///
/// // Required for ChildrenRenderer
/// impl From<VChild<ListItem>> for ListItem {
///   fn from(child: VChild<ListItem>) -> Self { Self }
/// }
///
/// impl Into<Html> for ListItem {
///   fn into(self) -> Html { html! { <self /> } }
/// }
/// // You can use `List` with nested `ListItem` components.
/// // Using any other kind of element would result in a compile error.
/// # fn test() -> Html {
/// html! {
///   <List>
///     <ListItem/>
///     <ListItem/>
///     <ListItem/>
///   </List>
/// }
/// # }
/// # fn test_iter() -> Html {
/// # let some_iter = (0..10);
/// // In many cases you might want to create the content dynamically.
/// // To do this, you can use the following code:
/// html! {
///   <List>
///     { for some_iter.map(|_| html_nested!{ <ListItem/> }) }
///   </List>
/// }
/// # }
/// ```
///
/// If you used the [`html!`] macro instead of `html_nested!`, the code would
/// not compile because we explicitly indicated to the compiler that `List`
/// can only contain elements of type `ListItem` using [`ChildrenRenderer<ListItem>`],
/// while [`html!`] creates items of type [`Html`].
///
///
/// [`html!`]: ./macro.html.html
/// [`Html`]: ./html/type.Html.html
/// [`nested_list`]: https://github.com/yewstack/yew/tree/master/examples/nested_list
/// [`ChildrenRenderer<ListItem>`]: ./html/struct.ChildrenRenderer.html
pub use yew_macro::html_nested;

/// Build [`Properties`] outside of the [`html!`] macro.
///
/// It's already possible to create properties like normal Rust structs
/// but if there are lots of optional props the end result is often needlessly verbose.
/// This macro allows you to build properties the same way the [`html!`] macro does.
///
/// The macro doesn't support special props like `ref` and `key`, they need to be set in the [`html!`] macro.
///
/// You can read more about `Properties` in the [Yew Docs].
///
/// # Example
///
/// ```
/// # use yew::prelude::*;
/// use std::borrow::Cow;
///
/// #[derive(Clone, Properties, PartialEq)]
/// struct Props {
///     #[prop_or_default]
///     id: usize,
///     name: Cow<'static, str>,
/// }
///
/// struct MyComponent(Props);
/// impl Component for MyComponent {
/// #   type Message = ();
///     type Properties = Props;
///     // ...
/// #   fn create(ctx: &Context<Self>) -> Self { unimplemented!() }
/// #   fn view(&self, ctx: &Context<Self>) -> Html { unimplemented!() }
/// }
///
/// # fn foo() -> Html {
/// // You can build props directly ...
/// let props = yew::props!(Props { name: Cow::from("Minka") });
/// # assert_eq!(props.name, "Minka");
/// // ... or build the associated properties of a component
/// let props = yew::props!(MyComponent::Properties { id: 2, name: Cow::from("Lemmy") });
/// # assert_eq!(props.id, 2);
///
/// // Use the Rust-like struct update syntax to create a component with the props.
/// html! {
///     <MyComponent key=1 ..props />
/// }
/// # }
/// ```
///
/// [`html!`]: ./macro.html.html
/// [`Properties`]: ./html/trait.Properties.html
/// [Yew Docs]: https://yew.rs/concepts/components/properties
pub use yew_macro::props;

/// This module contains macros which implements html! macro and JSX-like templates
pub mod macros {
    pub use crate::classes;
    pub use crate::html;
    pub use crate::html_nested;
    pub use crate::props;
}

pub mod callback;
pub mod context;
mod dom_bundle;
pub mod functional;
pub mod html;
mod io_coop;
pub mod scheduler;
mod sealed;
#[cfg(feature = "ssr")]
mod server_renderer;
pub mod suspense;
pub mod utils;
pub mod virtual_dom;
#[cfg(feature = "ssr")]
pub use server_renderer::*;

#[cfg(test)]
pub mod tests {
    pub use crate::dom_bundle::layout_tests;
}

/// The module that contains all events available in the framework.
pub mod events {
    pub use crate::html::TargetCast;

    pub use crate::dom_bundle::set_event_bubbling;

    #[doc(no_inline)]
    pub use web_sys::{
        AnimationEvent, DragEvent, ErrorEvent, Event, FocusEvent, InputEvent, KeyboardEvent,
        MouseEvent, PointerEvent, ProgressEvent, TouchEvent, TransitionEvent, UiEvent, WheelEvent,
    };
}

pub use crate::dom_bundle::AppHandle;
use web_sys::Element;

use crate::html::IntoComponent;

thread_local! {
    static PANIC_HOOK_IS_SET: Cell<bool> = Cell::new(false);
}

/// Set a custom panic hook.
/// Unless a panic hook is set through this function, Yew will
/// overwrite any existing panic hook when one of the `start_app*` functions are called.
pub fn set_custom_panic_hook(hook: Box<dyn Fn(&PanicInfo<'_>) + Sync + Send + 'static>) {
    std::panic::set_hook(hook);
    PANIC_HOOK_IS_SET.with(|hook_is_set| hook_is_set.set(true));
}

fn set_default_panic_hook() {
    if !PANIC_HOOK_IS_SET.with(|hook_is_set| hook_is_set.replace(true)) {
        std::panic::set_hook(Box::new(console_error_panic_hook::hook));
    }
}

/// The main entry point of a Yew application.
/// If you would like to pass props, use the `start_app_with_props_in_element` method.
pub fn start_app_in_element<ICOMP>(element: Element) -> AppHandle<ICOMP>
where
    ICOMP: IntoComponent,
    ICOMP::Properties: Default,
{
<<<<<<< HEAD
    start_app_with_props_in_element(element, ICOMP::Properties::default())
=======
    start_app_with_props_in_element::<COMP>(element, COMP::Properties::default())
>>>>>>> 78d4204a
}

/// Starts an yew app mounted to the body of the document.
/// Alias to start_app_in_element(Body)
pub fn start_app<ICOMP>() -> AppHandle<ICOMP>
where
    ICOMP: IntoComponent,
    ICOMP::Properties: Default,
{
<<<<<<< HEAD
    start_app_with_props(ICOMP::Properties::default())
=======
    start_app_with_props::<COMP>(COMP::Properties::default())
>>>>>>> 78d4204a
}

/// The main entry point of a Yew application. This function does the
/// same as `start_app_in_element(...)` but allows to start an Yew application with properties.
pub fn start_app_with_props_in_element<ICOMP>(
    element: Element,
    props: ICOMP::Properties,
) -> AppHandle<ICOMP>
where
    ICOMP: IntoComponent,
{
    set_default_panic_hook();
    AppHandle::<ICOMP>::mount_with_props(element, Rc::new(props))
}

/// The main entry point of a Yew application.
/// This function does the same as `start_app(...)` but allows to start an Yew application with properties.
pub fn start_app_with_props<ICOMP>(props: ICOMP::Properties) -> AppHandle<ICOMP>
where
    ICOMP: IntoComponent,
{
    start_app_with_props_in_element::<COMP>(
        gloo_utils::document()
            .body()
            .expect("no body node found")
            .into(),
        props,
    )
}

/// The Yew Prelude
///
/// The purpose of this module is to alleviate imports of many common types:
///
/// ```
/// # #![allow(unused_imports)]
/// use yew::prelude::*;
/// ```
pub mod prelude {
    pub use crate::callback::Callback;
    pub use crate::context::{ContextHandle, ContextProvider};
    pub use crate::dom_bundle::AppHandle;
    pub use crate::events::*;
    pub use crate::html::{
        create_portal, BaseComponent, Children, ChildrenWithProps, Classes, Component, Context,
        Html, HtmlResult, IntoComponent, NodeRef, Properties,
    };
    pub use crate::macros::{classes, html, html_nested};
    pub use crate::suspense::Suspense;
    pub use crate::virtual_dom::AttrValue;

    pub use crate::functional::*;
}

pub use self::prelude::*;
use std::rc::Rc;<|MERGE_RESOLUTION|>--- conflicted
+++ resolved
@@ -327,11 +327,7 @@
     ICOMP: IntoComponent,
     ICOMP::Properties: Default,
 {
-<<<<<<< HEAD
     start_app_with_props_in_element(element, ICOMP::Properties::default())
-=======
-    start_app_with_props_in_element::<COMP>(element, COMP::Properties::default())
->>>>>>> 78d4204a
 }
 
 /// Starts an yew app mounted to the body of the document.
@@ -341,11 +337,7 @@
     ICOMP: IntoComponent,
     ICOMP::Properties: Default,
 {
-<<<<<<< HEAD
     start_app_with_props(ICOMP::Properties::default())
-=======
-    start_app_with_props::<COMP>(COMP::Properties::default())
->>>>>>> 78d4204a
 }
 
 /// The main entry point of a Yew application. This function does the
@@ -367,7 +359,7 @@
 where
     ICOMP: IntoComponent,
 {
-    start_app_with_props_in_element::<COMP>(
+    start_app_with_props_in_element(
         gloo_utils::document()
             .body()
             .expect("no body node found")
