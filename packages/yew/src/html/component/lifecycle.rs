//! Component lifecycle module

use super::scope::{AnyScope, Scope};
<<<<<<< HEAD
use super::{BaseComponent, ComponentId};
=======
use super::BaseComponent;
>>>>>>> 2209db7b
use crate::html::{Html, RenderError};
use crate::scheduler::{self, Runnable, Shared};
use crate::suspense::{BaseSuspense, Suspension};
use crate::{Callback, Context, HtmlResult};
use std::any::Any;
use std::rc::Rc;

<<<<<<< HEAD
#[cfg(feature = "render")]
use crate::dom_bundle::Bundle;
#[cfg(feature = "hydration")]
use crate::dom_bundle::Fragment;
#[cfg(feature = "render")]
use crate::html::NodeRef;
#[cfg(feature = "render")]
use web_sys::Element;

pub(crate) enum ComponentRenderState {
    #[cfg(feature = "render")]
    Render {
        bundle: Bundle,
=======
#[cfg(feature = "csr")]
use crate::dom_bundle::{BSubtree, Bundle};
#[cfg(feature = "csr")]
use crate::html::NodeRef;
#[cfg(feature = "csr")]
use web_sys::Element;

pub(crate) enum ComponentRenderState {
    #[cfg(feature = "csr")]
    Render {
        bundle: Bundle,
        root: BSubtree,
>>>>>>> 2209db7b
        parent: Element,
        next_sibling: NodeRef,
        node_ref: NodeRef,
    },
<<<<<<< HEAD
    #[cfg(feature = "hydration")]
    Hydration {
        parent: Element,
        next_sibling: NodeRef,
        node_ref: NodeRef,

        fragment: Fragment,
    },
=======
>>>>>>> 2209db7b

    #[cfg(feature = "ssr")]
    Ssr {
        sender: Option<futures::channel::oneshot::Sender<Html>>,
    },
}

impl std::fmt::Debug for ComponentRenderState {
    fn fmt(&self, f: &mut std::fmt::Formatter<'_>) -> std::fmt::Result {
        match self {
<<<<<<< HEAD
            #[cfg(feature = "render")]
            Self::Render {
                ref bundle,
=======
            #[cfg(feature = "csr")]
            Self::Render {
                ref bundle,
                ref root,
>>>>>>> 2209db7b
                ref parent,
                ref next_sibling,
                ref node_ref,
            } => f
                .debug_struct("ComponentRenderState::Render")
                .field("bundle", bundle)
<<<<<<< HEAD
                .field("parent", parent)
                .field("next_sibling", next_sibling)
                .field("node_ref", node_ref)
                .finish(),

            #[cfg(feature = "hydration")]
            Self::Hydration {
                ref fragment,
                ref parent,
                ref next_sibling,
                ref node_ref,
            } => f
                .debug_struct("ComponentRenderState::Render")
                .field("fragment", fragment)
=======
                .field("root", root)
>>>>>>> 2209db7b
                .field("parent", parent)
                .field("next_sibling", next_sibling)
                .field("node_ref", node_ref)
                .finish(),

            #[cfg(feature = "ssr")]
            Self::Ssr { ref sender } => {
                let sender_repr = match sender {
                    Some(_) => "Some(_)",
                    None => "None",
                };

                f.debug_struct("ComponentRenderState::Ssr")
                    .field("sender", &sender_repr)
                    .finish()
            }
        }
    }
}

<<<<<<< HEAD
=======
#[cfg(feature = "csr")]
impl ComponentRenderState {
    pub(crate) fn shift(&mut self, next_parent: Element, next_next_sibling: NodeRef) {
        match self {
            #[cfg(feature = "csr")]
            Self::Render {
                bundle,
                parent,
                next_sibling,
                ..
            } => {
                bundle.shift(&next_parent, next_next_sibling.clone());

                *parent = next_parent;
                *next_sibling = next_next_sibling;
            }

            #[cfg(feature = "ssr")]
            Self::Ssr { .. } => {
                #[cfg(debug_assertions)]
                panic!("shifting is not possible during SSR");
            }
        }
    }
}

>>>>>>> 2209db7b
struct CompStateInner<COMP>
where
    COMP: BaseComponent,
{
    pub(crate) component: COMP,
    pub(crate) context: Context<COMP>,
}

/// A trait to provide common,
/// generic free behaviour across all components to reduce code size.
///
/// Mostly a thin wrapper that passes the context to a component's lifecycle
/// methods.
pub(crate) trait Stateful {
    fn view(&self) -> HtmlResult;
    fn rendered(&mut self, first_render: bool);
    fn destroy(&mut self);

    fn any_scope(&self) -> AnyScope;

    fn flush_messages(&mut self) -> bool;
    fn props_changed(&mut self, props: Rc<dyn Any>) -> bool;

    fn as_any(&self) -> &dyn Any;
    fn as_any_mut(&mut self) -> &mut dyn Any;
}

impl<COMP> Stateful for CompStateInner<COMP>
where
    COMP: BaseComponent,
{
    fn view(&self) -> HtmlResult {
        self.component.view(&self.context)
    }

    fn rendered(&mut self, first_render: bool) {
        self.component.rendered(&self.context, first_render)
    }

    fn destroy(&mut self) {
        self.component.destroy(&self.context);
    }

    fn any_scope(&self) -> AnyScope {
        self.context.link().clone().into()
    }

    fn flush_messages(&mut self) -> bool {
        self.context
            .link()
            .pending_messages
            .drain()
            .into_iter()
            .fold(false, |acc, msg| {
                self.component.update(&self.context, msg) || acc
            })
    }

    fn props_changed(&mut self, props: Rc<dyn Any>) -> bool {
        let props = match Rc::downcast::<COMP::Properties>(props) {
            Ok(m) => m,
            _ => return false,
        };

        if self.context.props != props {
            self.context.props = Rc::clone(&props);
            self.component.changed(&self.context)
        } else {
            false
        }
    }

    fn as_any(&self) -> &dyn Any {
        self
    }
    fn as_any_mut(&mut self) -> &mut dyn Any {
        self
    }
}

pub(crate) struct ComponentState {
    pub(super) inner: Box<dyn Stateful>,

    pub(super) render_state: ComponentRenderState,

<<<<<<< HEAD
    #[cfg(feature = "render")]
=======
    #[cfg(feature = "csr")]
>>>>>>> 2209db7b
    has_rendered: bool,

    suspension: Option<Suspension>,

<<<<<<< HEAD
    pub(crate) comp_id: ComponentId,
=======
    pub(crate) comp_id: usize,
>>>>>>> 2209db7b
}

impl ComponentState {
    pub(crate) fn new<COMP: BaseComponent>(
        initial_render_state: ComponentRenderState,
        scope: Scope<COMP>,
        props: Rc<COMP::Properties>,
    ) -> Self {
        let comp_id = scope.id;
        let context = Context { scope, props };

        let inner = Box::new(CompStateInner {
            component: COMP::create(&context),
            context,
        });

        Self {
            inner,
            render_state: initial_render_state,
            suspension: None,

<<<<<<< HEAD
            #[cfg(feature = "render")]
=======
            #[cfg(feature = "csr")]
>>>>>>> 2209db7b
            has_rendered: false,

            comp_id,
        }
    }

    pub(crate) fn downcast_comp_ref<COMP>(&self) -> Option<&COMP>
    where
        COMP: BaseComponent + 'static,
    {
        self.inner
            .as_any()
            .downcast_ref::<CompStateInner<COMP>>()
            .map(|m| &m.component)
    }
}

pub(crate) struct CreateRunner<COMP: BaseComponent> {
    pub initial_render_state: ComponentRenderState,
    pub props: Rc<COMP::Properties>,
    pub scope: Scope<COMP>,
}

impl<COMP: BaseComponent> Runnable for CreateRunner<COMP> {
    fn run(self: Box<Self>) {
        let mut current_state = self.scope.state.borrow_mut();
        if current_state.is_none() {
            #[cfg(debug_assertions)]
            super::log_event(self.scope.id, "create");

            *current_state = Some(ComponentState::new(
                self.initial_render_state,
                self.scope.clone(),
                self.props,
            ));
        }
    }
}

pub(crate) enum UpdateEvent {
    /// Drain messages for a component.
    Message,
    /// Wraps properties, node ref, and next sibling for a component
<<<<<<< HEAD
    #[cfg(feature = "render")]
=======
    #[cfg(feature = "csr")]
>>>>>>> 2209db7b
    Properties(Rc<dyn Any>, NodeRef, NodeRef),
    /// Shift Scope.
    #[cfg(feature = "render")]
    Shift(Element, NodeRef),
}

pub(crate) struct UpdateRunner {
    pub state: Shared<Option<ComponentState>>,
    pub event: UpdateEvent,
}

impl Runnable for UpdateRunner {
    fn run(self: Box<Self>) {
        if let Some(state) = self.state.borrow_mut().as_mut() {
            let schedule_render = match self.event {
                UpdateEvent::Message => state.inner.flush_messages(),
<<<<<<< HEAD
                #[cfg(feature = "render")]
                UpdateEvent::Properties(props, next_node_ref, next_sibling) => {
                    match state.render_state {
                        #[cfg(feature = "render")]
=======

                #[cfg(feature = "csr")]
                UpdateEvent::Properties(props, next_node_ref, next_sibling) => {
                    match state.render_state {
                        #[cfg(feature = "csr")]
>>>>>>> 2209db7b
                        ComponentRenderState::Render {
                            ref mut node_ref,
                            next_sibling: ref mut current_next_sibling,
                            ..
                        } => {
                            // When components are updated, a new node ref could have been passed in
                            *node_ref = next_node_ref;
                            // When components are updated, their siblings were likely also updated
                            *current_next_sibling = next_sibling;
                            // Only trigger changed if props were changed
                            state.inner.props_changed(props)
                        }

<<<<<<< HEAD
                        #[cfg(feature = "hydration")]
                        ComponentRenderState::Hydration {
                            ref mut node_ref,
                            next_sibling: ref mut current_next_sibling,
                            ..
                        } => {
                            // When components are updated, a new node ref could have been passed in
                            *node_ref = next_node_ref;
                            // When components are updated, their siblings were likely also updated
                            *current_next_sibling = next_sibling;
                            // Only trigger changed if props were changed
                            state.inner.props_changed(props)
                        }

=======
>>>>>>> 2209db7b
                        #[cfg(feature = "ssr")]
                        ComponentRenderState::Ssr { .. } => {
                            #[cfg(debug_assertions)]
                            panic!("properties do not change during SSR");

                            #[cfg(not(debug_assertions))]
                            false
                        }
                    }
<<<<<<< HEAD
                }

                #[cfg(feature = "render")]
                UpdateEvent::Shift(next_parent, next_sibling) => {
                    match state.render_state {
                        ComponentRenderState::Render {
                            ref bundle,
                            ref mut parent,
                            next_sibling: ref mut current_next_sibling,
                            ..
                        } => {
                            bundle.shift(&next_parent, next_sibling.clone());

                            *parent = next_parent;
                            *current_next_sibling = next_sibling;
                        }

                        // We need to shift the hydrate fragment if the component is not hydrated.
                        #[cfg(feature = "hydration")]
                        ComponentRenderState::Hydration {
                            ref fragment,
                            ref mut parent,
                            next_sibling: ref mut current_next_sibling,
                            ..
                        } => {
                            fragment.shift(&next_parent, next_sibling.clone());

                            *parent = next_parent;
                            *current_next_sibling = next_sibling;
                        }

                        // Shifting is not possible during SSR.
                        #[cfg(feature = "ssr")]
                        ComponentRenderState::Ssr { .. } => {
                            #[cfg(debug_assertions)]
                            panic!("shifting is not possible during SSR");
                        }
                    }

                    false
=======
>>>>>>> 2209db7b
                }
            };

            #[cfg(debug_assertions)]
            super::log_event(
                state.comp_id,
                format!("update(schedule_render={})", schedule_render),
            );

            if schedule_render {
                scheduler::push_component_render(
                    state.comp_id,
<<<<<<< HEAD
                    RenderRunner {
=======
                    Box::new(RenderRunner {
>>>>>>> 2209db7b
                        state: self.state.clone(),
                    }),
                );
                // Only run from the scheduler, so no need to call `scheduler::start()`
            }
        }
    }
}

pub(crate) struct DestroyRunner {
    pub state: Shared<Option<ComponentState>>,

<<<<<<< HEAD
    #[cfg(feature = "render")]
=======
    #[cfg(feature = "csr")]
>>>>>>> 2209db7b
    pub parent_to_detach: bool,
}

impl Runnable for DestroyRunner {
    fn run(self: Box<Self>) {
        if let Some(mut state) = self.state.borrow_mut().take() {
            #[cfg(debug_assertions)]
            super::log_event(state.comp_id, "destroy");

            state.inner.destroy();

            match state.render_state {
<<<<<<< HEAD
                #[cfg(feature = "render")]
                ComponentRenderState::Render {
                    bundle,
                    ref parent,
                    ref node_ref,
                    ..
                } => {
                    bundle.detach(parent, self.parent_to_detach);

                    node_ref.set(None);
                }
                // We need to detach the hydrate fragment if the component is not hydrated.
                #[cfg(feature = "hydration")]
                ComponentRenderState::Hydration {
                    ref fragment,
                    ref parent,
                    ref node_ref,
                    ..
                } => {
                    for node in fragment.iter() {
                        parent
                            .remove_child(node)
                            .expect("failed to remove fragment node.");
                    }
=======
                #[cfg(feature = "csr")]
                ComponentRenderState::Render {
                    bundle,
                    ref parent,
                    ref root,
                    ref node_ref,
                    ..
                } => {
                    bundle.detach(root, parent, self.parent_to_detach);
>>>>>>> 2209db7b

                    node_ref.set(None);
                }

                #[cfg(feature = "ssr")]
                ComponentRenderState::Ssr { .. } => {}
            }
        }
    }
}

pub(crate) struct RenderRunner {
    pub state: Shared<Option<ComponentState>>,
}

impl Runnable for RenderRunner {
    fn run(self: Box<Self>) {
        if let Some(state) = self.state.borrow_mut().as_mut() {
            #[cfg(debug_assertions)]
            super::log_event(state.comp_id, "render");

            match state.inner.view() {
                Ok(m) => self.render(state, m),
                Err(RenderError::Suspended(m)) => self.suspend(state, m),
            };
        }
    }
}

impl RenderRunner {
    fn suspend(&self, state: &mut ComponentState, suspension: Suspension) {
        // Currently suspended, we re-use previous root node and send
        // suspension to parent element.
        let shared_state = self.state.clone();

        let comp_id = state.comp_id;

        if suspension.resumed() {
            // schedule a render immediately if suspension is resumed.

            scheduler::push_component_render(
                state.comp_id,
<<<<<<< HEAD
                RenderRunner {
                    state: shared_state,
                },
=======
                Box::new(RenderRunner {
                    state: shared_state,
                }),
>>>>>>> 2209db7b
            );
        } else {
            // We schedule a render after current suspension is resumed.
            let comp_scope = state.inner.any_scope();

            let suspense_scope = comp_scope
                .find_parent_scope::<BaseSuspense>()
                .expect("To suspend rendering, a <Suspense /> component is required.");
            let suspense = suspense_scope.get_component().unwrap();

            suspension.listen(Callback::from(move |_| {
                scheduler::push_component_render(
                    comp_id,
<<<<<<< HEAD
                    RenderRunner {
                        state: shared_state.clone(),
                    },
=======
                    Box::new(RenderRunner {
                        state: shared_state.clone(),
                    }),
>>>>>>> 2209db7b
                );
                scheduler::start();
            }));

            if let Some(ref last_suspension) = state.suspension {
                if &suspension != last_suspension {
                    // We remove previous suspension from the suspense.
                    suspense.resume(last_suspension.clone());
                }
            }
            state.suspension = Some(suspension.clone());

            suspense.suspend(suspension);
        }
    }

    fn render(&self, state: &mut ComponentState, new_root: Html) {
        // Currently not suspended, we remove any previous suspension and update
        // normally.
        if let Some(m) = state.suspension.take() {
            let comp_scope = state.inner.any_scope();

            let suspense_scope = comp_scope.find_parent_scope::<BaseSuspense>().unwrap();
            let suspense = suspense_scope.get_component().unwrap();

            suspense.resume(m);
        }

        match state.render_state {
<<<<<<< HEAD
            #[cfg(feature = "render")]
            ComponentRenderState::Render {
                ref mut bundle,
                ref parent,
=======
            #[cfg(feature = "csr")]
            ComponentRenderState::Render {
                ref mut bundle,
                ref parent,
                ref root,
>>>>>>> 2209db7b
                ref next_sibling,
                ref node_ref,
                ..
            } => {
                let scope = state.inner.any_scope();
<<<<<<< HEAD
                let new_node_ref = bundle.reconcile(&scope, parent, next_sibling.clone(), new_root);
=======
                let new_node_ref =
                    bundle.reconcile(root, &scope, parent, next_sibling.clone(), new_root);
>>>>>>> 2209db7b
                node_ref.link(new_node_ref);

                let first_render = !state.has_rendered;
                state.has_rendered = true;

                scheduler::push_component_rendered(
                    state.comp_id,
<<<<<<< HEAD
                    RenderedRunner {
                        state: self.state.clone(),
                        first_render,
                    },
=======
                    Box::new(RenderedRunner {
                        state: self.state.clone(),
                        first_render,
                    }),
>>>>>>> 2209db7b
                    first_render,
                );
            }

<<<<<<< HEAD
            #[cfg(feature = "hydration")]
            ComponentRenderState::Hydration {
                ref mut fragment,
                ref parent,
                ref node_ref,
                ref next_sibling,
            } => {
                // We schedule a "first" render to run immediately after hydration,
                // for the following reason:
                // 1. Fix NodeRef (first_node and next_sibling)
                // 2. Switch from fallback UI to children UI for <Suspense /> component (if it is
                //    not meant to be suspended.).
                scheduler::push_component_render(
                    state.comp_id,
                    RenderRunner {
                        state: self.state.clone(),
                    },
                );

                let scope = state.inner.any_scope();

                // This first node is not guaranteed to be correct here.
                // As it may be a comment node that is removed afterwards.
                // but we link it anyways.
                let (node, bundle) = Bundle::hydrate(&scope, parent, fragment, new_root);

                // We trim all text nodes before checking as it's likely these are whitespaces.
                fragment.trim_start_text_nodes(parent);

                assert!(fragment.is_empty(), "expected end of component, found node");

                node_ref.link(node);

                state.render_state = ComponentRenderState::Render {
                    bundle,
                    parent: parent.clone(),
                    node_ref: node_ref.clone(),
                    next_sibling: next_sibling.clone(),
                };
            }

=======
>>>>>>> 2209db7b
            #[cfg(feature = "ssr")]
            ComponentRenderState::Ssr { ref mut sender } => {
                if let Some(tx) = sender.take() {
                    tx.send(new_root).unwrap();
                }
            }
        };
    }
}

<<<<<<< HEAD
#[cfg(feature = "render")]
mod feat_render {
=======
#[cfg(feature = "csr")]
mod feat_csr {
>>>>>>> 2209db7b
    use super::*;

    pub(crate) struct RenderedRunner {
        pub state: Shared<Option<ComponentState>>,
        pub first_render: bool,
    }
<<<<<<< HEAD

    impl Runnable for RenderedRunner {
        fn run(self: Box<Self>) {
            if let Some(state) = self.state.borrow_mut().as_mut() {
                #[cfg(debug_assertions)]
                super::super::log_event(state.comp_id, "rendered");

=======

    impl Runnable for RenderedRunner {
        fn run(self: Box<Self>) {
            if let Some(state) = self.state.borrow_mut().as_mut() {
                #[cfg(debug_assertions)]
                super::super::log_event(state.comp_id, "rendered");

>>>>>>> 2209db7b
                if state.suspension.is_none() {
                    state.inner.rendered(self.first_render);
                }
            }
        }
    }
}

<<<<<<< HEAD
#[cfg(feature = "render")]
use feat_render::*;
=======
#[cfg(feature = "csr")]
use feat_csr::*;
>>>>>>> 2209db7b

#[cfg(feature = "wasm_test")]
#[cfg(test)]
mod tests {
    extern crate self as yew;

    use super::*;
<<<<<<< HEAD
=======
    use crate::dom_bundle::BSubtree;
>>>>>>> 2209db7b
    use crate::html;
    use crate::html::*;
    use crate::Properties;
    use std::cell::RefCell;
    use std::ops::Deref;
    use std::rc::Rc;
    use wasm_bindgen_test::{wasm_bindgen_test as test, wasm_bindgen_test_configure};

    wasm_bindgen_test_configure!(run_in_browser);

    #[derive(Clone, Properties, Default, PartialEq)]
    struct ChildProps {
        lifecycle: Rc<RefCell<Vec<String>>>,
    }

    struct Child {}

    impl Component for Child {
        type Message = ();
        type Properties = ChildProps;

        fn create(_ctx: &Context<Self>) -> Self {
            Child {}
        }

        fn rendered(&mut self, ctx: &Context<Self>, _first_render: bool) {
            ctx.props()
                .lifecycle
                .borrow_mut()
                .push("child rendered".into());
        }

        fn update(&mut self, _ctx: &Context<Self>, _: Self::Message) -> bool {
            false
        }

        fn changed(&mut self, _ctx: &Context<Self>) -> bool {
            false
        }

        fn view(&self, _ctx: &Context<Self>) -> Html {
            html! {}
        }
    }

    #[derive(Clone, Properties, Default, PartialEq)]
    struct Props {
        lifecycle: Rc<RefCell<Vec<String>>>,
        #[allow(dead_code)]
        #[cfg(feature = "wasm_test")]
        create_message: Option<bool>,
        update_message: RefCell<Option<bool>>,
        view_message: RefCell<Option<bool>>,
        rendered_message: RefCell<Option<bool>>,
    }

    struct Comp {
        lifecycle: Rc<RefCell<Vec<String>>>,
    }

    impl Component for Comp {
        type Message = bool;
        type Properties = Props;

        fn create(ctx: &Context<Self>) -> Self {
            ctx.props().lifecycle.borrow_mut().push("create".into());
            #[cfg(feature = "wasm_test")]
            if let Some(msg) = ctx.props().create_message {
                ctx.link().send_message(msg);
            }
            Comp {
                lifecycle: Rc::clone(&ctx.props().lifecycle),
            }
        }

        fn rendered(&mut self, ctx: &Context<Self>, first_render: bool) {
            if let Some(msg) = ctx.props().rendered_message.borrow_mut().take() {
                ctx.link().send_message(msg);
            }
            ctx.props()
                .lifecycle
                .borrow_mut()
                .push(format!("rendered({})", first_render));
        }

        fn update(&mut self, ctx: &Context<Self>, msg: Self::Message) -> bool {
            if let Some(msg) = ctx.props().update_message.borrow_mut().take() {
                ctx.link().send_message(msg);
            }
            ctx.props()
                .lifecycle
                .borrow_mut()
                .push(format!("update({})", msg));
            msg
        }

        fn changed(&mut self, ctx: &Context<Self>) -> bool {
            self.lifecycle = Rc::clone(&ctx.props().lifecycle);
            self.lifecycle.borrow_mut().push("change".into());
            false
        }

        fn view(&self, ctx: &Context<Self>) -> Html {
            if let Some(msg) = ctx.props().view_message.borrow_mut().take() {
                ctx.link().send_message(msg);
            }
            self.lifecycle.borrow_mut().push("view".into());
            html! { <Child lifecycle={self.lifecycle.clone()} /> }
        }
    }

    impl Drop for Comp {
        fn drop(&mut self) {
            self.lifecycle.borrow_mut().push("drop".into());
        }
    }

    fn test_lifecycle(props: Props, expected: &[&str]) {
        let document = gloo_utils::document();
        let scope = Scope::<Comp>::new(None);
<<<<<<< HEAD
        let el = document.create_element("div").unwrap();
        let node_ref = NodeRef::default();
        let lifecycle = props.lifecycle.clone();

        lifecycle.borrow_mut().clear();
        scope.mount_in_place(el, NodeRef::default(), node_ref, Rc::new(props));
=======
        let parent = document.create_element("div").unwrap();
        let root = BSubtree::create_root(&parent);

        let lifecycle = props.lifecycle.clone();

        lifecycle.borrow_mut().clear();
        scope.mount_in_place(
            root,
            parent,
            NodeRef::default(),
            NodeRef::default(),
            Rc::new(props),
        );
>>>>>>> 2209db7b
        crate::scheduler::start_now();

        assert_eq!(&lifecycle.borrow_mut().deref()[..], expected);
    }

    #[test]
    fn lifecycle_tests() {
        let lifecycle: Rc<RefCell<Vec<String>>> = Rc::default();

        test_lifecycle(
            Props {
                lifecycle: lifecycle.clone(),
                ..Props::default()
            },
            &["create", "view", "child rendered", "rendered(true)"],
        );

        test_lifecycle(
            Props {
                lifecycle: lifecycle.clone(),
                #[cfg(feature = "wasm_test")]
                create_message: Some(false),
                ..Props::default()
            },
            &[
                "create",
                "view",
                "child rendered",
                "rendered(true)",
                "update(false)",
            ],
        );

        test_lifecycle(
            Props {
                lifecycle: lifecycle.clone(),
                view_message: RefCell::new(Some(true)),
                ..Props::default()
            },
            &[
                "create",
                "view",
                "child rendered",
                "rendered(true)",
                "update(true)",
                "view",
                "rendered(false)",
            ],
        );

        test_lifecycle(
            Props {
                lifecycle: lifecycle.clone(),
                view_message: RefCell::new(Some(false)),
                ..Props::default()
            },
            &[
                "create",
                "view",
                "child rendered",
                "rendered(true)",
                "update(false)",
            ],
        );

        test_lifecycle(
            Props {
                lifecycle: lifecycle.clone(),
                rendered_message: RefCell::new(Some(false)),
                ..Props::default()
            },
            &[
                "create",
                "view",
                "child rendered",
                "rendered(true)",
                "update(false)",
            ],
        );

        test_lifecycle(
            Props {
                lifecycle: lifecycle.clone(),
                rendered_message: RefCell::new(Some(true)),
                ..Props::default()
            },
            &[
                "create",
                "view",
                "child rendered",
                "rendered(true)",
                "update(true)",
                "view",
                "rendered(false)",
            ],
        );

        // This also tests render deduplication after the first render
        test_lifecycle(
            Props {
                lifecycle,
                #[cfg(feature = "wasm_test")]
                create_message: Some(true),
                update_message: RefCell::new(Some(true)),
                ..Props::default()
            },
            &[
                "create",
                "view",
                "child rendered",
                "rendered(true)",
                "update(true)",
                "update(true)",
                "view",
                "rendered(false)",
            ],
        );
    }
}<|MERGE_RESOLUTION|>--- conflicted
+++ resolved
@@ -1,11 +1,8 @@
 //! Component lifecycle module
 
 use super::scope::{AnyScope, Scope};
-<<<<<<< HEAD
-use super::{BaseComponent, ComponentId};
-=======
+
 use super::BaseComponent;
->>>>>>> 2209db7b
 use crate::html::{Html, RenderError};
 use crate::scheduler::{self, Runnable, Shared};
 use crate::suspense::{BaseSuspense, Suspension};
@@ -13,21 +10,8 @@
 use std::any::Any;
 use std::rc::Rc;
 
-<<<<<<< HEAD
-#[cfg(feature = "render")]
-use crate::dom_bundle::Bundle;
 #[cfg(feature = "hydration")]
 use crate::dom_bundle::Fragment;
-#[cfg(feature = "render")]
-use crate::html::NodeRef;
-#[cfg(feature = "render")]
-use web_sys::Element;
-
-pub(crate) enum ComponentRenderState {
-    #[cfg(feature = "render")]
-    Render {
-        bundle: Bundle,
-=======
 #[cfg(feature = "csr")]
 use crate::dom_bundle::{BSubtree, Bundle};
 #[cfg(feature = "csr")]
@@ -40,12 +24,10 @@
     Render {
         bundle: Bundle,
         root: BSubtree,
->>>>>>> 2209db7b
         parent: Element,
         next_sibling: NodeRef,
         node_ref: NodeRef,
     },
-<<<<<<< HEAD
     #[cfg(feature = "hydration")]
     Hydration {
         parent: Element,
@@ -54,8 +36,6 @@
 
         fragment: Fragment,
     },
-=======
->>>>>>> 2209db7b
 
     #[cfg(feature = "ssr")]
     Ssr {
@@ -66,23 +46,16 @@
 impl std::fmt::Debug for ComponentRenderState {
     fn fmt(&self, f: &mut std::fmt::Formatter<'_>) -> std::fmt::Result {
         match self {
-<<<<<<< HEAD
-            #[cfg(feature = "render")]
-            Self::Render {
-                ref bundle,
-=======
             #[cfg(feature = "csr")]
             Self::Render {
                 ref bundle,
                 ref root,
->>>>>>> 2209db7b
                 ref parent,
                 ref next_sibling,
                 ref node_ref,
             } => f
                 .debug_struct("ComponentRenderState::Render")
                 .field("bundle", bundle)
-<<<<<<< HEAD
                 .field("parent", parent)
                 .field("next_sibling", next_sibling)
                 .field("node_ref", node_ref)
@@ -97,9 +70,7 @@
             } => f
                 .debug_struct("ComponentRenderState::Render")
                 .field("fragment", fragment)
-=======
                 .field("root", root)
->>>>>>> 2209db7b
                 .field("parent", parent)
                 .field("next_sibling", next_sibling)
                 .field("node_ref", node_ref)
@@ -120,8 +91,6 @@
     }
 }
 
-<<<<<<< HEAD
-=======
 #[cfg(feature = "csr")]
 impl ComponentRenderState {
     pub(crate) fn shift(&mut self, next_parent: Element, next_next_sibling: NodeRef) {
@@ -148,7 +117,6 @@
     }
 }
 
->>>>>>> 2209db7b
 struct CompStateInner<COMP>
 where
     COMP: BaseComponent,
@@ -234,20 +202,12 @@
 
     pub(super) render_state: ComponentRenderState,
 
-<<<<<<< HEAD
-    #[cfg(feature = "render")]
-=======
     #[cfg(feature = "csr")]
->>>>>>> 2209db7b
     has_rendered: bool,
 
     suspension: Option<Suspension>,
 
-<<<<<<< HEAD
-    pub(crate) comp_id: ComponentId,
-=======
     pub(crate) comp_id: usize,
->>>>>>> 2209db7b
 }
 
 impl ComponentState {
@@ -269,11 +229,7 @@
             render_state: initial_render_state,
             suspension: None,
 
-<<<<<<< HEAD
-            #[cfg(feature = "render")]
-=======
             #[cfg(feature = "csr")]
->>>>>>> 2209db7b
             has_rendered: false,
 
             comp_id,
@@ -317,11 +273,8 @@
     /// Drain messages for a component.
     Message,
     /// Wraps properties, node ref, and next sibling for a component
-<<<<<<< HEAD
-    #[cfg(feature = "render")]
-=======
+
     #[cfg(feature = "csr")]
->>>>>>> 2209db7b
     Properties(Rc<dyn Any>, NodeRef, NodeRef),
     /// Shift Scope.
     #[cfg(feature = "render")]
@@ -338,18 +291,11 @@
         if let Some(state) = self.state.borrow_mut().as_mut() {
             let schedule_render = match self.event {
                 UpdateEvent::Message => state.inner.flush_messages(),
-<<<<<<< HEAD
-                #[cfg(feature = "render")]
-                UpdateEvent::Properties(props, next_node_ref, next_sibling) => {
-                    match state.render_state {
-                        #[cfg(feature = "render")]
-=======
 
                 #[cfg(feature = "csr")]
                 UpdateEvent::Properties(props, next_node_ref, next_sibling) => {
                     match state.render_state {
                         #[cfg(feature = "csr")]
->>>>>>> 2209db7b
                         ComponentRenderState::Render {
                             ref mut node_ref,
                             next_sibling: ref mut current_next_sibling,
@@ -363,7 +309,6 @@
                             state.inner.props_changed(props)
                         }
 
-<<<<<<< HEAD
                         #[cfg(feature = "hydration")]
                         ComponentRenderState::Hydration {
                             ref mut node_ref,
@@ -378,8 +323,6 @@
                             state.inner.props_changed(props)
                         }
 
-=======
->>>>>>> 2209db7b
                         #[cfg(feature = "ssr")]
                         ComponentRenderState::Ssr { .. } => {
                             #[cfg(debug_assertions)]
@@ -389,49 +332,6 @@
                             false
                         }
                     }
-<<<<<<< HEAD
-                }
-
-                #[cfg(feature = "render")]
-                UpdateEvent::Shift(next_parent, next_sibling) => {
-                    match state.render_state {
-                        ComponentRenderState::Render {
-                            ref bundle,
-                            ref mut parent,
-                            next_sibling: ref mut current_next_sibling,
-                            ..
-                        } => {
-                            bundle.shift(&next_parent, next_sibling.clone());
-
-                            *parent = next_parent;
-                            *current_next_sibling = next_sibling;
-                        }
-
-                        // We need to shift the hydrate fragment if the component is not hydrated.
-                        #[cfg(feature = "hydration")]
-                        ComponentRenderState::Hydration {
-                            ref fragment,
-                            ref mut parent,
-                            next_sibling: ref mut current_next_sibling,
-                            ..
-                        } => {
-                            fragment.shift(&next_parent, next_sibling.clone());
-
-                            *parent = next_parent;
-                            *current_next_sibling = next_sibling;
-                        }
-
-                        // Shifting is not possible during SSR.
-                        #[cfg(feature = "ssr")]
-                        ComponentRenderState::Ssr { .. } => {
-                            #[cfg(debug_assertions)]
-                            panic!("shifting is not possible during SSR");
-                        }
-                    }
-
-                    false
-=======
->>>>>>> 2209db7b
                 }
             };
 
@@ -444,11 +344,7 @@
             if schedule_render {
                 scheduler::push_component_render(
                     state.comp_id,
-<<<<<<< HEAD
-                    RenderRunner {
-=======
                     Box::new(RenderRunner {
->>>>>>> 2209db7b
                         state: self.state.clone(),
                     }),
                 );
@@ -461,11 +357,7 @@
 pub(crate) struct DestroyRunner {
     pub state: Shared<Option<ComponentState>>,
 
-<<<<<<< HEAD
-    #[cfg(feature = "render")]
-=======
     #[cfg(feature = "csr")]
->>>>>>> 2209db7b
     pub parent_to_detach: bool,
 }
 
@@ -478,15 +370,15 @@
             state.inner.destroy();
 
             match state.render_state {
-<<<<<<< HEAD
-                #[cfg(feature = "render")]
+                #[cfg(feature = "csr")]
                 ComponentRenderState::Render {
                     bundle,
                     ref parent,
                     ref node_ref,
+                    ref root,
                     ..
                 } => {
-                    bundle.detach(parent, self.parent_to_detach);
+                    bundle.detach(root, parent, self.parent_to_detach);
 
                     node_ref.set(None);
                 }
@@ -503,17 +395,6 @@
                             .remove_child(node)
                             .expect("failed to remove fragment node.");
                     }
-=======
-                #[cfg(feature = "csr")]
-                ComponentRenderState::Render {
-                    bundle,
-                    ref parent,
-                    ref root,
-                    ref node_ref,
-                    ..
-                } => {
-                    bundle.detach(root, parent, self.parent_to_detach);
->>>>>>> 2209db7b
 
                     node_ref.set(None);
                 }
@@ -556,15 +437,9 @@
 
             scheduler::push_component_render(
                 state.comp_id,
-<<<<<<< HEAD
-                RenderRunner {
-                    state: shared_state,
-                },
-=======
                 Box::new(RenderRunner {
                     state: shared_state,
                 }),
->>>>>>> 2209db7b
             );
         } else {
             // We schedule a render after current suspension is resumed.
@@ -578,15 +453,9 @@
             suspension.listen(Callback::from(move |_| {
                 scheduler::push_component_render(
                     comp_id,
-<<<<<<< HEAD
-                    RenderRunner {
-                        state: shared_state.clone(),
-                    },
-=======
                     Box::new(RenderRunner {
                         state: shared_state.clone(),
                     }),
->>>>>>> 2209db7b
                 );
                 scheduler::start();
             }));
@@ -616,29 +485,19 @@
         }
 
         match state.render_state {
-<<<<<<< HEAD
-            #[cfg(feature = "render")]
-            ComponentRenderState::Render {
-                ref mut bundle,
-                ref parent,
-=======
             #[cfg(feature = "csr")]
             ComponentRenderState::Render {
                 ref mut bundle,
                 ref parent,
                 ref root,
->>>>>>> 2209db7b
                 ref next_sibling,
                 ref node_ref,
                 ..
             } => {
                 let scope = state.inner.any_scope();
-<<<<<<< HEAD
-                let new_node_ref = bundle.reconcile(&scope, parent, next_sibling.clone(), new_root);
-=======
+
                 let new_node_ref =
                     bundle.reconcile(root, &scope, parent, next_sibling.clone(), new_root);
->>>>>>> 2209db7b
                 node_ref.link(new_node_ref);
 
                 let first_render = !state.has_rendered;
@@ -646,22 +505,14 @@
 
                 scheduler::push_component_rendered(
                     state.comp_id,
-<<<<<<< HEAD
-                    RenderedRunner {
-                        state: self.state.clone(),
-                        first_render,
-                    },
-=======
                     Box::new(RenderedRunner {
                         state: self.state.clone(),
                         first_render,
                     }),
->>>>>>> 2209db7b
                     first_render,
                 );
             }
 
-<<<<<<< HEAD
             #[cfg(feature = "hydration")]
             ComponentRenderState::Hydration {
                 ref mut fragment,
@@ -703,8 +554,6 @@
                 };
             }
 
-=======
->>>>>>> 2209db7b
             #[cfg(feature = "ssr")]
             ComponentRenderState::Ssr { ref mut sender } => {
                 if let Some(tx) = sender.take() {
@@ -715,20 +564,14 @@
     }
 }
 
-<<<<<<< HEAD
-#[cfg(feature = "render")]
-mod feat_render {
-=======
 #[cfg(feature = "csr")]
 mod feat_csr {
->>>>>>> 2209db7b
     use super::*;
 
     pub(crate) struct RenderedRunner {
         pub state: Shared<Option<ComponentState>>,
         pub first_render: bool,
     }
-<<<<<<< HEAD
 
     impl Runnable for RenderedRunner {
         fn run(self: Box<Self>) {
@@ -736,15 +579,6 @@
                 #[cfg(debug_assertions)]
                 super::super::log_event(state.comp_id, "rendered");
 
-=======
-
-    impl Runnable for RenderedRunner {
-        fn run(self: Box<Self>) {
-            if let Some(state) = self.state.borrow_mut().as_mut() {
-                #[cfg(debug_assertions)]
-                super::super::log_event(state.comp_id, "rendered");
-
->>>>>>> 2209db7b
                 if state.suspension.is_none() {
                     state.inner.rendered(self.first_render);
                 }
@@ -753,13 +587,8 @@
     }
 }
 
-<<<<<<< HEAD
-#[cfg(feature = "render")]
-use feat_render::*;
-=======
 #[cfg(feature = "csr")]
 use feat_csr::*;
->>>>>>> 2209db7b
 
 #[cfg(feature = "wasm_test")]
 #[cfg(test)]
@@ -767,10 +596,8 @@
     extern crate self as yew;
 
     use super::*;
-<<<<<<< HEAD
-=======
+
     use crate::dom_bundle::BSubtree;
->>>>>>> 2209db7b
     use crate::html;
     use crate::html::*;
     use crate::Properties;
@@ -891,14 +718,12 @@
     fn test_lifecycle(props: Props, expected: &[&str]) {
         let document = gloo_utils::document();
         let scope = Scope::<Comp>::new(None);
-<<<<<<< HEAD
         let el = document.create_element("div").unwrap();
         let node_ref = NodeRef::default();
         let lifecycle = props.lifecycle.clone();
 
         lifecycle.borrow_mut().clear();
         scope.mount_in_place(el, NodeRef::default(), node_ref, Rc::new(props));
-=======
         let parent = document.create_element("div").unwrap();
         let root = BSubtree::create_root(&parent);
 
@@ -912,7 +737,6 @@
             NodeRef::default(),
             Rc::new(props),
         );
->>>>>>> 2209db7b
         crate::scheduler::start_now();
 
         assert_eq!(&lifecycle.borrow_mut().deref()[..], expected);
