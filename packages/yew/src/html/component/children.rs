//! Component children module

use std::fmt;

<<<<<<< HEAD
use crate::virtual_dom::{VChild, VList, VNode};
=======
use crate::html::Html;
use crate::virtual_dom::VChild;
>>>>>>> 36aaecc4
use crate::Properties;

/// A type used for accepting children elements in Component::Properties.
///
/// # Example
/// **`model.rs`**
///
/// In this example, the `Wrapper` component is used to wrap other elements.
/// ```
/// # use yew::{Children, Html, Properties, Component, Context, html};
/// # #[derive(Clone, Properties, PartialEq)]
/// # struct WrapperProps {
/// #     children: Children,
/// # }
/// # struct Wrapper;
/// # impl Component for Wrapper {
/// #     type Message = ();
/// #     type Properties = WrapperProps;
/// #   fn create(ctx: &Context<Self>) -> Self { Self }
/// #   fn view(&self, ctx: &Context<Self>) -> Html {
/// html! {
///     <Wrapper>
///         <h4>{ "Hi" }</h4>
///         <div>{ "Hello" }</div>
///     </Wrapper>
/// }
/// #     }
/// # }
/// ```
///
/// **`wrapper.rs`**
///
/// The Wrapper component must define a `children` property in order to wrap other elements. The
/// children property can be used to render the wrapped elements.
/// ```
/// # use yew::{Children, Html, Properties, Component, Context, html};
/// #[derive(Clone, Properties, PartialEq)]
/// struct WrapperProps {
///     children: Children,
/// }
///
/// # struct Wrapper;
/// impl Component for Wrapper {
///     // ...
/// #     type Message = ();
/// #     type Properties = WrapperProps;
/// #    fn create(ctx: &Context<Self>) -> Self { Self }
///     fn view(&self, ctx: &Context<Self>) -> Html {
///         html! {
///             <div id="container">
///                 { ctx.props().children.clone() }
///             </div>
///         }
///     }
/// }
/// ```
pub type Children = VList;

/// A type used for accepting children elements in Component::Properties and accessing their props.
///
/// # Example
/// **`model.rs`**
///
/// In this example, the `List` component can wrap `ListItem` components.
/// ```
/// # use yew::{html, Component, Html, Context, ChildrenWithProps, Properties};
/// #
/// # #[derive(Clone, Properties, PartialEq)]
/// # struct ListProps {
/// #     children: ChildrenWithProps<ListItem>,
/// # }
/// # struct List;
/// # impl Component for List {
/// #     type Message = ();
/// #     type Properties = ListProps;
/// #   fn create(ctx: &Context<Self>) -> Self { Self }
/// #   fn view(&self, ctx: &Context<Self>) -> Html { unimplemented!() }
/// # }
/// # #[derive(Clone, Properties, PartialEq)]
/// # struct ListItemProps {
/// #     value: String
/// # }
/// # struct ListItem;
/// # impl Component for ListItem {
/// #     type Message = ();
/// #     type Properties = ListItemProps;
/// #   fn create(ctx: &Context<Self>) -> Self { Self }
/// #   fn view(&self, ctx: &Context<Self>) -> Html { unimplemented!() }
/// # }
/// # fn view() -> Html {
/// html! {
///   <List>
///     <ListItem value="a" />
///     <ListItem value="b" />
///     <ListItem value="c" />
///   </List>
/// }
/// # }
/// ```
///
/// **`list.rs`**
///
/// The `List` component must define a `children` property in order to wrap the list items. The
/// `children` property can be used to filter, mutate, and render the items.
/// ```
/// # use yew::{html, Component, Html, ChildrenWithProps, Context, Properties};
/// # use std::rc::Rc;
/// #
/// #[derive(Clone, Properties, PartialEq)]
/// struct ListProps {
///     children: ChildrenWithProps<ListItem>,
/// }
///
/// # struct List;
/// impl Component for List {
/// #     type Message = ();
/// #     type Properties = ListProps;
/// #   fn create(ctx: &Context<Self>) -> Self { Self }
/// #   fn view(&self, ctx: &Context<Self>) -> Html {
///         html!{{
///             for ctx.props().children.iter().map(|mut item| {
///                 let mut props = Rc::make_mut(&mut item.props);
///                 props.value = format!("item-{}", props.value);
///                 item
///             })
///         }}
///     }
/// }
/// #
/// # #[derive(Clone, Properties, PartialEq)]
/// # struct ListItemProps {
/// #     #[prop_or_default]
/// #     value: String
/// # }
/// #
/// # struct ListItem;
/// # impl Component for ListItem {
/// #     type Message = ();
/// #     type Properties = ListItemProps;
/// #   fn create(ctx: &Context<Self>) -> Self { Self }
/// #   fn view(&self, ctx: &Context<Self>) -> Html { unimplemented!() }
/// # }
/// ```
pub type ChildrenWithProps<CHILD> = ChildrenRenderer<VChild<CHILD>>;

/// A type used for rendering children html.
#[derive(Clone)]
pub struct ChildrenRenderer<T> {
    children: Vec<T>,
}

impl<T: PartialEq> PartialEq for ChildrenRenderer<T> {
    fn eq(&self, other: &Self) -> bool {
        self.children == other.children
    }
}

impl<T> ChildrenRenderer<T>
where
    T: Clone,
{
    /// Create children
    pub fn new(children: Vec<T>) -> Self {
        Self { children }
    }

    /// Children list is empty
    pub fn is_empty(&self) -> bool {
        self.children.is_empty()
    }

    /// Number of children elements
    pub fn len(&self) -> usize {
        self.children.len()
    }

    /// Render children components and return `Iterator`
    pub fn iter(&self) -> impl Iterator<Item = T> + '_ {
        // clone each child lazily.
        // This way `self.iter().next()` only has to clone a single node.
        self.children.iter().cloned()
    }

    /// Convert the children elements to another object (if there are any).
    ///
    /// ```
    /// # let children = Children::new(Vec::new());
    /// # use yew::{classes, html, Children};
    /// children.map(|children| {
    ///     html! {
    ///         <div class={classes!("container")}>
    ///             {children}
    ///         </div>
    ///     }
    /// })
    /// # ;
    /// ```
    pub fn map<OUT: Default>(&self, closure: impl FnOnce(&Self) -> OUT) -> OUT {
        if self.is_empty() {
            Default::default()
        } else {
            closure(self)
        }
    }
}

impl<T> Default for ChildrenRenderer<T> {
    fn default() -> Self {
        Self {
            children: Vec::new(),
        }
    }
}

impl<T> fmt::Debug for ChildrenRenderer<T> {
    fn fmt(&self, f: &mut fmt::Formatter<'_>) -> fmt::Result {
        f.write_str("ChildrenRenderer<_>")
    }
}

impl<T> IntoIterator for ChildrenRenderer<T> {
    type IntoIter = std::vec::IntoIter<Self::Item>;
    type Item = T;

    fn into_iter(self) -> Self::IntoIter {
        self.children.into_iter()
    }
}

impl From<ChildrenRenderer<VNode>> for VNode {
    fn from(mut val: ChildrenRenderer<VNode>) -> Self {
        if val.children.len() == 1 {
            if let Some(m) = val.children.pop() {
                return m;
            }
        }

        VNode::VList(val.into())
    }
}

impl From<ChildrenRenderer<VNode>> for VList {
    fn from(val: ChildrenRenderer<VNode>) -> Self {
        if val.is_empty() {
            return VList::new();
        }
        VList::with_children(val.children, None)
    }
}

/// A [Properties] type with Children being the only property.
#[derive(Debug, Properties, PartialEq)]
pub struct ChildrenProps {
    /// The Children of a Component.
    #[prop_or_default]
    pub children: Children,
}

#[cfg(test)]
mod tests {
    use super::*;

    #[test]
    fn children_map() {
        let children = Children::new(vec![]);
        let res = children.map(|children| Some(children.clone()));
        assert!(res.is_none());
        let children = Children::new(vec![Default::default()]);
        let res = children.map(|children| Some(children.clone()));
        assert!(res.is_some());
    }
}<|MERGE_RESOLUTION|>--- conflicted
+++ resolved
@@ -2,12 +2,8 @@
 
 use std::fmt;
 
-<<<<<<< HEAD
-use crate::virtual_dom::{VChild, VList, VNode};
-=======
 use crate::html::Html;
-use crate::virtual_dom::VChild;
->>>>>>> 36aaecc4
+use crate::virtual_dom::{VChild, VChild, VList, VNode};
 use crate::Properties;
 
 /// A type used for accepting children elements in Component::Properties.
@@ -271,11 +267,11 @@
     use super::*;
 
     #[test]
-    fn children_map() {
-        let children = Children::new(vec![]);
+    fn children_renderer_map() {
+        let children = ChildrenRenderer<VNode>::new(vec![]);
         let res = children.map(|children| Some(children.clone()));
         assert!(res.is_none());
-        let children = Children::new(vec![Default::default()]);
+        let children = ChildrenRenderer<VNode>::new(vec![Default::default()]);
         let res = children.map(|children| Some(children.clone()));
         assert!(res.is_some());
     }
