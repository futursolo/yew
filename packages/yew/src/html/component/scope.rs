//! Component scope module

use super::{
    lifecycle::{
        CompStateInner, ComponentState, CreateRunner, DestroyRunner, RenderRunner, UpdateEvent,
        UpdateRunner,
    },
    BaseComponent,
};
use crate::callback::Callback;
use crate::context::{ContextHandle, ContextProvider};
<<<<<<< HEAD
use crate::html::{IntoComponent, NodeRef};
use crate::scheduler::{self, Shared};
use crate::virtual_dom::{insert_node, VNode};
use gloo_utils::document;
use std::any::{Any, TypeId};
=======
use crate::dom_bundle::{ComponentRenderState, Scoped};
use crate::html::NodeRef;
use crate::scheduler::{self, Shared};
use std::any::TypeId;
>>>>>>> 78d4204a
use std::cell::{Ref, RefCell};
use std::marker::PhantomData;
use std::ops::Deref;
use std::rc::Rc;
use std::{fmt, iter};
use web_sys::Element;

#[derive(Debug)]
pub(crate) struct MsgQueue<Msg>(Shared<Vec<Msg>>);

impl<Msg> MsgQueue<Msg> {
    pub fn new() -> Self {
        MsgQueue(Rc::default())
    }

    pub fn push(&self, msg: Msg) -> usize {
        let mut inner = self.0.borrow_mut();
        inner.push(msg);

        inner.len()
    }

    pub fn append(&self, other: &mut Vec<Msg>) -> usize {
        let mut inner = self.0.borrow_mut();
        inner.append(other);

        inner.len()
    }

    pub fn drain(&self) -> Vec<Msg> {
        let mut other_queue = Vec::new();
        let mut inner = self.0.borrow_mut();

        std::mem::swap(&mut *inner, &mut other_queue);

        other_queue
    }
}

impl<Msg> Clone for MsgQueue<Msg> {
    fn clone(&self) -> Self {
        MsgQueue(self.0.clone())
    }
}

/// Untyped scope used for accessing parent scope
#[derive(Clone)]
pub struct AnyScope {
    type_id: TypeId,
    parent: Option<Rc<AnyScope>>,
<<<<<<< HEAD
    typed_scope: Rc<dyn Any>,

    #[cfg(debug_assertions)]
    pub(crate) vcomp_id: usize,
=======
    state: Shared<Option<ComponentState>>,
>>>>>>> 78d4204a
}

impl fmt::Debug for AnyScope {
    fn fmt(&self, f: &mut fmt::Formatter<'_>) -> fmt::Result {
        f.write_str("AnyScope<_>")
    }
}

impl<COMP: BaseComponent> From<Scope<COMP>> for AnyScope {
    fn from(scope: Scope<COMP>) -> Self {
        AnyScope {
<<<<<<< HEAD
            #[cfg(debug_assertions)]
            vcomp_id: scope.vcomp_id,

            type_id: TypeId::of::<COMP>(),
            parent: scope.parent.clone(),
            typed_scope: Rc::new(scope),
=======
            type_id: TypeId::of::<COMP>(),
            parent: scope.parent,
            state: scope.state,
>>>>>>> 78d4204a
        }
    }
}

impl AnyScope {
    #[cfg(test)]
    pub(crate) fn test() -> Self {
        Self {
            type_id: TypeId::of::<()>(),
            parent: None,
<<<<<<< HEAD
            typed_scope: Rc::new(()),

            #[cfg(debug_assertions)]
            vcomp_id: 0,
=======
            state: Rc::new(RefCell::new(None)),
>>>>>>> 78d4204a
        }
    }

    /// Returns the parent scope
    pub fn get_parent(&self) -> Option<&AnyScope> {
        self.parent.as_deref()
    }

    /// Returns the type of the linked component
    pub fn get_type_id(&self) -> &TypeId {
        &self.type_id
    }

    /// Attempts to downcast into a typed scope
    ///
    /// # Panics
    ///
    /// If the self value can't be cast into the target type.
    pub fn downcast<ICOMP: IntoComponent>(&self) -> Scope<ICOMP::Component> {
        self.try_downcast::<ICOMP>().unwrap()
    }

    /// Attempts to downcast into a typed scope
    ///
    /// Returns [`None`] if the self value can't be cast into the target type.
    pub fn try_downcast<ICOMP: IntoComponent>(&self) -> Option<Scope<ICOMP::Component>> {
        self.typed_scope
            .downcast_ref::<Scope<ICOMP::Component>>()
            .cloned()
    }

    /// Attempts to find a parent scope of a certain type
    ///
    /// Returns [`None`] if no parent scope with the specified type was found.
    pub fn find_parent_scope<ICOMP: IntoComponent>(&self) -> Option<Scope<ICOMP::Component>> {
        iter::successors(Some(self), |scope| scope.get_parent())
            .find_map(AnyScope::try_downcast::<ICOMP>)
    }

    /// Accesses a value provided by a parent `ContextProvider` component of the
    /// same type.
    pub fn context<T: Clone + PartialEq + 'static>(
        &self,
        callback: Callback<T>,
    ) -> Option<(T, ContextHandle<T>)> {
        let scope = self.find_parent_scope::<ContextProvider<T>>()?;
        let scope_clone = scope.clone();
        let component = scope.get_component()?;
        Some(component.subscribe_consumer(callback, scope_clone))
    }
}

impl<COMP: BaseComponent> Scoped for Scope<COMP> {
    fn to_any(&self) -> AnyScope {
        self.clone().into()
    }

    fn render_state(&self) -> Option<Ref<'_, ComponentRenderState>> {
        let state_ref = self.state.borrow();

        // check that component hasn't been destroyed
        state_ref.as_ref()?;

        Some(Ref::map(state_ref, |state_ref| {
            &state_ref.as_ref().unwrap().render_state
        }))
    }

    /// Process an event to destroy a component
    fn destroy(self, parent_to_detach: bool) {
        scheduler::push_component_destroy(DestroyRunner {
            state: self.state,
            parent_to_detach,
        });
        // Not guaranteed to already have the scheduler started
        scheduler::start();
    }

    fn destroy_boxed(self: Box<Self>, parent_to_detach: bool) {
        self.destroy(parent_to_detach)
    }

    fn shift_node(&self, parent: Element, next_sibling: NodeRef) {
        let mut state_ref = self.state.borrow_mut();
        if let Some(render_state) = state_ref.as_mut() {
            render_state.render_state.shift(parent, next_sibling)
        }
    }
}

/// A context which allows sending messages to a component.
pub struct Scope<COMP: BaseComponent> {
    _marker: PhantomData<COMP>,
    parent: Option<Rc<AnyScope>>,
    pub(crate) pending_messages: MsgQueue<COMP::Message>,
    pub(crate) state: Shared<Option<ComponentState>>,

    #[cfg(debug_assertions)]
    pub(crate) vcomp_id: usize,
}

impl<COMP: BaseComponent> fmt::Debug for Scope<COMP> {
    fn fmt(&self, f: &mut fmt::Formatter<'_>) -> fmt::Result {
        f.write_str("Scope<_>")
    }
}

impl<COMP: BaseComponent> Clone for Scope<COMP> {
    fn clone(&self) -> Self {
        Scope {
            _marker: PhantomData,
            pending_messages: self.pending_messages.clone(),
            parent: self.parent.clone(),
            state: self.state.clone(),

            #[cfg(debug_assertions)]
            vcomp_id: self.vcomp_id,
        }
    }
}

impl<COMP: BaseComponent> Scope<COMP> {
    /// Returns the parent scope
    pub fn get_parent(&self) -> Option<&AnyScope> {
        self.parent.as_deref()
    }

    /// Returns the linked component if available
    pub fn get_component(&self) -> Option<impl Deref<Target = COMP> + '_> {
        self.state.try_borrow().ok().and_then(|state_ref| {
            state_ref.as_ref()?;
            Some(Ref::map(state_ref, |state| {
                &state
                    .as_ref()
                    .unwrap()
                    .inner
                    .as_any()
                    .downcast_ref::<CompStateInner<COMP>>()
                    .unwrap()
                    .component
            }))
        })
    }

    /// Crate a scope with an optional parent scope
    pub(crate) fn new(parent: Option<AnyScope>) -> Self {
        let parent = parent.map(Rc::new);
        let state = Rc::new(RefCell::new(None));
        let pending_messages = MsgQueue::new();

        Scope {
            _marker: PhantomData,
            pending_messages,
            state,
            parent,

            #[cfg(debug_assertions)]
            vcomp_id: super::next_id(),
        }
    }

    /// Mounts a component with `props` to the specified `element` in the DOM.
    pub(crate) fn mount_in_place(
        &self,
        initial_render_state: ComponentRenderState,
        node_ref: NodeRef,
        props: Rc<COMP::Properties>,
    ) {
        scheduler::push_component_create(
            CreateRunner {
                initial_render_state,
                node_ref,
                props,
                scope: self.clone(),
            },
            RenderRunner {
                state: self.state.clone(),
            },
        );
        // Not guaranteed to already have the scheduler started
        scheduler::start();
    }

    pub(crate) fn reuse(
        &self,
        props: Rc<COMP::Properties>,
        node_ref: NodeRef,
        next_sibling: NodeRef,
    ) {
        #[cfg(debug_assertions)]
        super::log_event(self.vcomp_id, "reuse");

        self.push_update(UpdateEvent::Properties(props, node_ref, next_sibling));
    }

    fn push_update(&self, event: UpdateEvent) {
        scheduler::push_component_update(UpdateRunner {
            state: self.state.clone(),
            event,
        });
        // Not guaranteed to already have the scheduler started
        scheduler::start();
    }

    /// Send a message to the component.
    pub fn send_message<T>(&self, msg: T)
    where
        T: Into<COMP::Message>,
    {
        // We are the first message in queue, so we queue the update.
        if self.pending_messages.push(msg.into()) == 1 {
            self.push_update(UpdateEvent::Message);
        }
    }

    /// Send a batch of messages to the component.
    ///
    /// This is slightly more efficient than calling [`send_message`](Self::send_message)
    /// in a loop.
    pub fn send_message_batch(&self, mut messages: Vec<COMP::Message>) {
        let msg_len = messages.len();

        // The queue was empty, so we queue the update
        if self.pending_messages.append(&mut messages) == msg_len {
            self.push_update(UpdateEvent::Message);
        }
    }

    /// Creates a `Callback` which will send a message to the linked
    /// component's update method when invoked.
    pub fn callback<F, IN, M>(&self, function: F) -> Callback<IN>
    where
        M: Into<COMP::Message>,
        F: Fn(IN) -> M + 'static,
    {
        let scope = self.clone();
        let closure = move |input| {
            let output = function(input);
            scope.send_message(output);
        };
        Callback::from(closure)
    }

    /// Creates a `Callback` which will send a batch of messages back
    /// to the linked component's update method when invoked.
    ///
    /// The callback function's return type is generic to allow for dealing with both
    /// `Option` and `Vec` nicely. `Option` can be used when dealing with a callback that
    /// might not need to send an update.
    ///
    /// ```ignore
    /// link.batch_callback(|_| vec![Msg::A, Msg::B]);
    /// link.batch_callback(|_| Some(Msg::A));
    /// ```
    pub fn batch_callback<F, IN, OUT>(&self, function: F) -> Callback<IN>
    where
        F: Fn(IN) -> OUT + 'static,
        OUT: SendAsMessage<COMP>,
    {
        let scope = self.clone();
        let closure = move |input| {
            let messages = function(input);
            messages.send(&scope);
        };
        closure.into()
    }

    /// Accesses a value provided by a parent `ContextProvider` component of the
    /// same type.
    pub fn context<T: Clone + PartialEq + 'static>(
        &self,
        callback: Callback<T>,
    ) -> Option<(T, ContextHandle<T>)> {
        self.to_any().context(callback)
    }
}

#[cfg(feature = "ssr")]
mod feat_ssr {
    use super::*;
    use futures::channel::oneshot;

    impl<COMP: BaseComponent> Scope<COMP> {
        pub(crate) async fn render_to_string(self, w: &mut String, props: Rc<COMP::Properties>) {
            let (tx, rx) = oneshot::channel();
            let initial_render_state = ComponentRenderState::new_ssr(tx);

            self.mount_in_place(initial_render_state, NodeRef::default(), props);

            let html = rx.await.unwrap();

            let self_any_scope = self.to_any();
            html.render_to_string(w, &self_any_scope).await;

            scheduler::push_component_destroy(DestroyRunner {
                state: self.state.clone(),
                parent_to_detach: false,
            });
            scheduler::start();
        }
    }
}

#[cfg_attr(documenting, doc(cfg(any(target_arch = "wasm32", feature = "tokio"))))]
#[cfg(any(target_arch = "wasm32", feature = "tokio"))]
mod feat_io {
    use std::future::Future;

    use super::*;
    use crate::io_coop::spawn_local;

    impl<COMP: BaseComponent> Scope<COMP> {
        /// This method creates a [`Callback`] which returns a Future which
        /// returns a message to be sent back to the component's event
        /// loop.
        ///
        /// # Panics
        /// If the future panics, then the promise will not resolve, and
        /// will leak.
        pub fn callback_future<FN, FU, IN, M>(&self, function: FN) -> Callback<IN>
        where
            M: Into<COMP::Message>,
            FU: Future<Output = M> + 'static,
            FN: Fn(IN) -> FU + 'static,
        {
            let link = self.clone();

            let closure = move |input: IN| {
                let future: FU = function(input);
                link.send_future(future);
            };

            closure.into()
        }

        /// This method processes a Future that returns a message and sends it back to the component's
        /// loop.
        ///
        /// # Panics
        /// If the future panics, then the promise will not resolve, and will leak.
        pub fn send_future<F, M>(&self, future: F)
        where
            M: Into<COMP::Message>,
            F: Future<Output = M> + 'static,
        {
            let link = self.clone();
            let js_future = async move {
                let message: COMP::Message = future.await.into();
                link.send_message(message);
            };
            spawn_local(js_future);
        }

        /// Registers a Future that resolves to multiple messages.
        /// # Panics
        /// If the future panics, then the promise will not resolve, and will leak.
        pub fn send_future_batch<F>(&self, future: F)
        where
            F: Future<Output = Vec<COMP::Message>> + 'static,
        {
            let link = self.clone();
            let js_future = async move {
                let messages: Vec<COMP::Message> = future.await;
                link.send_message_batch(messages);
            };
            spawn_local(js_future);
        }
    }
}

/// Defines a message type that can be sent to a component.
/// Used for the return value of closure given to [Scope::batch_callback](struct.Scope.html#method.batch_callback).
pub trait SendAsMessage<COMP: BaseComponent> {
    /// Sends the message to the given component's scope.
    /// See [Scope::batch_callback](struct.Scope.html#method.batch_callback).
    fn send(self, scope: &Scope<COMP>);
}

impl<COMP> SendAsMessage<COMP> for Option<COMP::Message>
where
    COMP: BaseComponent,
{
    fn send(self, scope: &Scope<COMP>) {
        if let Some(msg) = self {
            scope.send_message(msg);
        }
    }
}

impl<COMP> SendAsMessage<COMP> for Vec<COMP::Message>
where
    COMP: BaseComponent,
{
    fn send(self, scope: &Scope<COMP>) {
        scope.send_message_batch(self);
    }
}<|MERGE_RESOLUTION|>--- conflicted
+++ resolved
@@ -9,18 +9,11 @@
 };
 use crate::callback::Callback;
 use crate::context::{ContextHandle, ContextProvider};
-<<<<<<< HEAD
-use crate::html::{IntoComponent, NodeRef};
-use crate::scheduler::{self, Shared};
-use crate::virtual_dom::{insert_node, VNode};
-use gloo_utils::document;
-use std::any::{Any, TypeId};
-=======
 use crate::dom_bundle::{ComponentRenderState, Scoped};
+use crate::html::IntoComponent;
 use crate::html::NodeRef;
 use crate::scheduler::{self, Shared};
-use std::any::TypeId;
->>>>>>> 78d4204a
+use std::any::{Any, TypeId};
 use std::cell::{Ref, RefCell};
 use std::marker::PhantomData;
 use std::ops::Deref;
@@ -71,14 +64,7 @@
 pub struct AnyScope {
     type_id: TypeId,
     parent: Option<Rc<AnyScope>>,
-<<<<<<< HEAD
     typed_scope: Rc<dyn Any>,
-
-    #[cfg(debug_assertions)]
-    pub(crate) vcomp_id: usize,
-=======
-    state: Shared<Option<ComponentState>>,
->>>>>>> 78d4204a
 }
 
 impl fmt::Debug for AnyScope {
@@ -90,18 +76,9 @@
 impl<COMP: BaseComponent> From<Scope<COMP>> for AnyScope {
     fn from(scope: Scope<COMP>) -> Self {
         AnyScope {
-<<<<<<< HEAD
-            #[cfg(debug_assertions)]
-            vcomp_id: scope.vcomp_id,
-
             type_id: TypeId::of::<COMP>(),
             parent: scope.parent.clone(),
             typed_scope: Rc::new(scope),
-=======
-            type_id: TypeId::of::<COMP>(),
-            parent: scope.parent,
-            state: scope.state,
->>>>>>> 78d4204a
         }
     }
 }
@@ -112,14 +89,7 @@
         Self {
             type_id: TypeId::of::<()>(),
             parent: None,
-<<<<<<< HEAD
             typed_scope: Rc::new(()),
-
-            #[cfg(debug_assertions)]
-            vcomp_id: 0,
-=======
-            state: Rc::new(RefCell::new(None)),
->>>>>>> 78d4204a
         }
     }
 
