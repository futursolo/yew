//! Component scope module

<<<<<<< HEAD
#[cfg(any(feature = "render", feature = "ssr"))]
use crate::scheduler::Shared;
#[cfg(any(feature = "render", feature = "ssr"))]
use std::cell::RefCell;

#[cfg(any(feature = "render", feature = "ssr"))]
use super::lifecycle::{ComponentState, UpdateEvent, UpdateRunner};
use super::{BaseComponent, ComponentId};
=======
#[cfg(any(feature = "csr", feature = "ssr"))]
use crate::scheduler::Shared;
#[cfg(any(feature = "csr", feature = "ssr"))]
use std::cell::RefCell;

#[cfg(any(feature = "csr", feature = "ssr"))]
use super::lifecycle::{ComponentState, UpdateEvent, UpdateRunner};
use super::BaseComponent;

>>>>>>> 2209db7b
use crate::callback::Callback;
use crate::context::{ContextHandle, ContextProvider};
use crate::html::IntoComponent;
use std::any::{Any, TypeId};
use std::marker::PhantomData;
use std::ops::Deref;
use std::rc::Rc;
use std::{fmt, iter};

/// Untyped scope used for accessing parent scope
#[derive(Clone)]
pub struct AnyScope {
    type_id: TypeId,
    parent: Option<Rc<AnyScope>>,
    typed_scope: Rc<dyn Any>,
}

impl fmt::Debug for AnyScope {
    fn fmt(&self, f: &mut fmt::Formatter<'_>) -> fmt::Result {
        f.write_str("AnyScope<_>")
    }
}

impl<COMP: BaseComponent> From<Scope<COMP>> for AnyScope {
    fn from(scope: Scope<COMP>) -> Self {
        AnyScope {
            type_id: TypeId::of::<COMP>(),
            parent: scope.parent.clone(),
            typed_scope: Rc::new(scope),
        }
    }
}

impl AnyScope {
<<<<<<< HEAD
    #[cfg(feature = "render")]
=======
    #[cfg(feature = "csr")]
>>>>>>> 2209db7b
    #[cfg(test)]
    pub(crate) fn test() -> Self {
        Self {
            type_id: TypeId::of::<()>(),
            parent: None,
            typed_scope: Rc::new(()),
        }
    }

    /// Returns the parent scope
    pub fn get_parent(&self) -> Option<&AnyScope> {
        self.parent.as_deref()
    }

    /// Returns the type of the linked component
    pub fn get_type_id(&self) -> &TypeId {
        &self.type_id
    }

    /// Attempts to downcast into a typed scope
    ///
    /// # Panics
    ///
    /// If the self value can't be cast into the target type.
    pub fn downcast<ICOMP: IntoComponent>(&self) -> Scope<ICOMP::Component> {
        self.try_downcast::<ICOMP>().unwrap()
    }

    /// Attempts to downcast into a typed scope
    ///
    /// Returns [`None`] if the self value can't be cast into the target type.
    pub fn try_downcast<ICOMP: IntoComponent>(&self) -> Option<Scope<ICOMP::Component>> {
        self.typed_scope
            .downcast_ref::<Scope<ICOMP::Component>>()
            .cloned()
    }

    /// Attempts to find a parent scope of a certain type
    ///
    /// Returns [`None`] if no parent scope with the specified type was found.
    pub fn find_parent_scope<ICOMP: IntoComponent>(&self) -> Option<Scope<ICOMP::Component>> {
        iter::successors(Some(self), |scope| scope.get_parent())
            .find_map(AnyScope::try_downcast::<ICOMP>)
    }

    /// Accesses a value provided by a parent `ContextProvider` component of the
    /// same type.
    pub fn context<T: Clone + PartialEq + 'static>(
        &self,
        callback: Callback<T>,
    ) -> Option<(T, ContextHandle<T>)> {
        let scope = self.find_parent_scope::<ContextProvider<T>>()?;
        let scope_clone = scope.clone();
        let component = scope.get_component()?;
        Some(component.subscribe_consumer(callback, scope_clone))
    }
}

/// A context which allows sending messages to a component.
pub struct Scope<COMP: BaseComponent> {
    _marker: PhantomData<COMP>,
    parent: Option<Rc<AnyScope>>,

<<<<<<< HEAD
    #[cfg(any(feature = "render", feature = "ssr"))]
    pub(crate) pending_messages: MsgQueue<COMP::Message>,

    #[cfg(any(feature = "render", feature = "ssr"))]
    pub(crate) state: Shared<Option<ComponentState>>,

    pub(crate) id: ComponentId,
=======
    #[cfg(any(feature = "csr", feature = "ssr"))]
    pub(crate) pending_messages: MsgQueue<COMP::Message>,

    #[cfg(any(feature = "csr", feature = "ssr"))]
    pub(crate) state: Shared<Option<ComponentState>>,

    pub(crate) id: usize,
>>>>>>> 2209db7b
}

impl<COMP: BaseComponent> fmt::Debug for Scope<COMP> {
    fn fmt(&self, f: &mut fmt::Formatter<'_>) -> fmt::Result {
        f.write_str("Scope<_>")
    }
}

impl<COMP: BaseComponent> Clone for Scope<COMP> {
    fn clone(&self) -> Self {
        Scope {
            _marker: PhantomData,

<<<<<<< HEAD
            #[cfg(any(feature = "render", feature = "ssr"))]
            pending_messages: self.pending_messages.clone(),
            parent: self.parent.clone(),

            #[cfg(any(feature = "render", feature = "ssr"))]
=======
            #[cfg(any(feature = "csr", feature = "ssr"))]
            pending_messages: self.pending_messages.clone(),
            parent: self.parent.clone(),

            #[cfg(any(feature = "csr", feature = "ssr"))]
>>>>>>> 2209db7b
            state: self.state.clone(),

            id: self.id,
        }
    }
}

impl<COMP: BaseComponent> Scope<COMP> {
    /// Returns the parent scope
    pub fn get_parent(&self) -> Option<&AnyScope> {
        self.parent.as_deref()
    }

    /// Creates a `Callback` which will send a message to the linked
    /// component's update method when invoked.
    pub fn callback<F, IN, M>(&self, function: F) -> Callback<IN>
    where
        M: Into<COMP::Message>,
        F: Fn(IN) -> M + 'static,
    {
        let scope = self.clone();
        let closure = move |input| {
            let output = function(input);
            scope.send_message(output);
        };
        Callback::from(closure)
    }

    /// Creates a `Callback` which will send a batch of messages back
    /// to the linked component's update method when invoked.
    ///
    /// The callback function's return type is generic to allow for dealing with both
    /// `Option` and `Vec` nicely. `Option` can be used when dealing with a callback that
    /// might not need to send an update.
    ///
    /// ```ignore
    /// link.batch_callback(|_| vec![Msg::A, Msg::B]);
    /// link.batch_callback(|_| Some(Msg::A));
    /// ```
    pub fn batch_callback<F, IN, OUT>(&self, function: F) -> Callback<IN>
    where
        F: Fn(IN) -> OUT + 'static,
        OUT: SendAsMessage<COMP>,
    {
        let scope = self.clone();
        let closure = move |input| {
            let messages = function(input);
            messages.send(&scope);
        };
        closure.into()
    }

    /// Accesses a value provided by a parent `ContextProvider` component of the
    /// same type.
    pub fn context<T: Clone + PartialEq + 'static>(
        &self,
        callback: Callback<T>,
    ) -> Option<(T, ContextHandle<T>)> {
        AnyScope::from(self.clone()).context(callback)
    }
}

#[cfg(feature = "ssr")]
mod feat_ssr {
    use super::*;
    use crate::scheduler;
    use futures::channel::oneshot;

    use crate::html::component::lifecycle::{
        ComponentRenderState, CreateRunner, DestroyRunner, RenderRunner,
    };

<<<<<<< HEAD
=======
    use crate::virtual_dom::Collectable;

>>>>>>> 2209db7b
    impl<COMP: BaseComponent> Scope<COMP> {
        pub(crate) async fn render_to_string(
            self,
            w: &mut String,
            props: Rc<COMP::Properties>,
            hydratable: bool,
        ) {
            let (tx, rx) = oneshot::channel();
            let state = ComponentRenderState::Ssr { sender: Some(tx) };

            scheduler::push_component_create(
                self.id,
<<<<<<< HEAD
                CreateRunner {
                    initial_render_state: state,
                    props,
                    scope: self.clone(),
                },
                RenderRunner {
                    state: self.state.clone(),
                },
            );
            scheduler::start();

            if hydratable {
                #[cfg(debug_assertions)]
                w.push_str(&format!("<!--<[{}]>-->", std::any::type_name::<COMP>()));

                #[cfg(not(debug_assertions))]
                w.push_str("<!--<[]>-->");
=======
                Box::new(CreateRunner {
                    initial_render_state: state,
                    props,
                    scope: self.clone(),
                }),
                Box::new(RenderRunner {
                    state: self.state.clone(),
                }),
            );
            scheduler::start();

            #[cfg(debug_assertions)]
            let collectable = Collectable::Component(std::any::type_name::<COMP>());

            #[cfg(not(debug_assertions))]
            let collectable = Collectable::Component;

            if hydratable {
                collectable.write_open_tag(w);
>>>>>>> 2209db7b
            }

            let html = rx.await.unwrap();

            let self_any_scope = AnyScope::from(self.clone());
            html.render_to_string(w, &self_any_scope, hydratable).await;

            if hydratable {
<<<<<<< HEAD
                #[cfg(debug_assertions)]
                w.push_str(&format!("<!--</[{}]>-->", std::any::type_name::<COMP>()));

                #[cfg(not(debug_assertions))]
                w.push_str("<!--</[]>-->");
=======
                collectable.write_close_tag(w);
>>>>>>> 2209db7b
            }

            scheduler::push_component_destroy(Box::new(DestroyRunner {
                state: self.state.clone(),

<<<<<<< HEAD
                #[cfg(feature = "render")]
=======
                #[cfg(feature = "csr")]
>>>>>>> 2209db7b
                parent_to_detach: false,
            }));
            scheduler::start();
        }
    }
}

<<<<<<< HEAD
#[cfg(not(any(feature = "ssr", feature = "render")))]
mod feat_no_render_ssr {
=======
#[cfg(not(any(feature = "ssr", feature = "csr")))]
mod feat_no_csr_ssr {
>>>>>>> 2209db7b
    use super::*;

    // Skeleton code to provide public methods when no renderer are enabled.
    impl<COMP: BaseComponent> Scope<COMP> {
        /// Returns the linked component if available
        pub fn get_component(&self) -> Option<impl Deref<Target = COMP> + '_> {
            Option::<&COMP>::None
        }

        /// Send a message to the component.
        pub fn send_message<T>(&self, _msg: T)
        where
            T: Into<COMP::Message>,
        {
        }

        /// Send a batch of messages to the component.
        ///
        /// This is slightly more efficient than calling [`send_message`](Self::send_message)
        /// in a loop.
        pub fn send_message_batch(&self, _messages: Vec<COMP::Message>) {}
    }
}

<<<<<<< HEAD
#[cfg(any(feature = "ssr", feature = "render"))]
mod feat_render_ssr {
    use super::*;
    use crate::scheduler::{self, Shared};
    use std::cell::Ref;
=======
#[cfg(any(feature = "ssr", feature = "csr"))]
mod feat_csr_ssr {
    use super::*;
    use crate::scheduler::{self, Shared};
    use std::cell::Ref;
    use std::sync::atomic::{AtomicUsize, Ordering};
>>>>>>> 2209db7b

    #[derive(Debug)]
    pub(crate) struct MsgQueue<Msg>(Shared<Vec<Msg>>);

    impl<Msg> MsgQueue<Msg> {
        pub fn new() -> Self {
            MsgQueue(Rc::default())
        }

        pub fn push(&self, msg: Msg) -> usize {
            let mut inner = self.0.borrow_mut();
            inner.push(msg);

            inner.len()
        }

        pub fn append(&self, other: &mut Vec<Msg>) -> usize {
            let mut inner = self.0.borrow_mut();
            inner.append(other);

            inner.len()
        }

        pub fn drain(&self) -> Vec<Msg> {
            let mut other_queue = Vec::new();
            let mut inner = self.0.borrow_mut();

            std::mem::swap(&mut *inner, &mut other_queue);

            other_queue
        }
    }

    impl<Msg> Clone for MsgQueue<Msg> {
        fn clone(&self) -> Self {
            MsgQueue(self.0.clone())
        }
    }

<<<<<<< HEAD
=======
    static COMP_ID_COUNTER: AtomicUsize = AtomicUsize::new(0);

>>>>>>> 2209db7b
    impl<COMP: BaseComponent> Scope<COMP> {
        /// Crate a scope with an optional parent scope
        pub(crate) fn new(parent: Option<AnyScope>) -> Self {
            let parent = parent.map(Rc::new);

            let state = Rc::new(RefCell::new(None));

            let pending_messages = MsgQueue::new();

            Scope {
                _marker: PhantomData,

                pending_messages,

                state,
                parent,

<<<<<<< HEAD
                id: ComponentId::new(),
=======
                id: COMP_ID_COUNTER.fetch_add(1, Ordering::SeqCst),
>>>>>>> 2209db7b
            }
        }

        /// Returns the linked component if available
        pub fn get_component(&self) -> Option<impl Deref<Target = COMP> + '_> {
            self.state.try_borrow().ok().and_then(|state_ref| {
                state_ref.as_ref()?;
                // TODO: Replace unwrap with Ref::filter_map once it becomes stable.
                Some(Ref::map(state_ref, |state| {
                    state
                        .as_ref()
                        .and_then(|m| m.downcast_comp_ref::<COMP>())
                        .unwrap()
                }))
            })
        }

        pub(super) fn push_update(&self, event: UpdateEvent) {
<<<<<<< HEAD
            scheduler::push_component_update(UpdateRunner {
                state: self.state.clone(),
                event,
            });
=======
            scheduler::push_component_update(Box::new(UpdateRunner {
                state: self.state.clone(),
                event,
            }));
>>>>>>> 2209db7b
            // Not guaranteed to already have the scheduler started
            scheduler::start();
        }

        /// Send a message to the component.
        pub fn send_message<T>(&self, msg: T)
        where
            T: Into<COMP::Message>,
        {
            // We are the first message in queue, so we queue the update.
            if self.pending_messages.push(msg.into()) == 1 {
                self.push_update(UpdateEvent::Message);
            }
        }

        /// Send a batch of messages to the component.
        ///
        /// This is slightly more efficient than calling [`send_message`](Self::send_message)
        /// in a loop.
        pub fn send_message_batch(&self, mut messages: Vec<COMP::Message>) {
            let msg_len = messages.len();

            // The queue was empty, so we queue the update
            if self.pending_messages.append(&mut messages) == msg_len {
                self.push_update(UpdateEvent::Message);
            }
        }
    }
}

<<<<<<< HEAD
#[cfg(any(feature = "ssr", feature = "render"))]
pub(crate) use feat_render_ssr::*;

#[cfg(feature = "render")]
mod feat_render {
    use super::*;
    use crate::dom_bundle::Bundle;
=======
#[cfg(any(feature = "ssr", feature = "csr"))]
pub(crate) use feat_csr_ssr::*;

#[cfg(feature = "csr")]
mod feat_csr {
    use super::*;
    use crate::dom_bundle::{BSubtree, Bundle};
>>>>>>> 2209db7b
    use crate::html::component::lifecycle::{
        ComponentRenderState, CreateRunner, DestroyRunner, RenderRunner,
    };
    use crate::html::NodeRef;
    use crate::scheduler;
    use std::cell::Ref;
    use web_sys::Element;

    impl<COMP> Scope<COMP>
    where
        COMP: BaseComponent,
    {
        /// Mounts a component with `props` to the specified `element` in the DOM.
        pub(crate) fn mount_in_place(
            &self,
<<<<<<< HEAD
=======
            root: BSubtree,
>>>>>>> 2209db7b
            parent: Element,
            next_sibling: NodeRef,
            node_ref: NodeRef,
            props: Rc<COMP::Properties>,
        ) {
<<<<<<< HEAD
            let bundle = Bundle::new(&parent, &next_sibling, &node_ref);
            let state = ComponentRenderState::Render {
                bundle,
=======
            let bundle = Bundle::new();
            node_ref.link(next_sibling.clone());
            let state = ComponentRenderState::Render {
                bundle,
                root,
>>>>>>> 2209db7b
                node_ref,
                parent,
                next_sibling,
            };

            scheduler::push_component_create(
                self.id,
<<<<<<< HEAD
                CreateRunner {
                    initial_render_state: state,
                    props,
                    scope: self.clone(),
                },
                RenderRunner {
                    state: self.state.clone(),
                },
=======
                Box::new(CreateRunner {
                    initial_render_state: state,
                    props,
                    scope: self.clone(),
                }),
                Box::new(RenderRunner {
                    state: self.state.clone(),
                }),
>>>>>>> 2209db7b
            );
            // Not guaranteed to already have the scheduler started
            scheduler::start();
        }

        pub(crate) fn reuse(
            &self,
            props: Rc<COMP::Properties>,
            node_ref: NodeRef,
            next_sibling: NodeRef,
        ) {
            #[cfg(debug_assertions)]
            super::super::log_event(self.id, "reuse");

            self.push_update(UpdateEvent::Properties(props, node_ref, next_sibling));
        }
    }

    pub(crate) trait Scoped {
        fn to_any(&self) -> AnyScope;
        /// Get the render state if it hasn't already been destroyed
        fn render_state(&self) -> Option<Ref<'_, ComponentRenderState>>;
        /// Shift the node associated with this scope to a new place
        fn shift_node(&self, parent: Element, next_sibling: NodeRef);
        /// Process an event to destroy a component
        fn destroy(self, parent_to_detach: bool);
        fn destroy_boxed(self: Box<Self>, parent_to_detach: bool);
    }

    impl<COMP: BaseComponent> Scoped for Scope<COMP> {
        fn to_any(&self) -> AnyScope {
            self.clone().into()
        }

        fn render_state(&self) -> Option<Ref<'_, ComponentRenderState>> {
            let state_ref = self.state.borrow();

            // check that component hasn't been destroyed
            state_ref.as_ref()?;

            Some(Ref::map(state_ref, |state_ref| {
                &state_ref.as_ref().unwrap().render_state
            }))
        }

        /// Process an event to destroy a component
        fn destroy(self, parent_to_detach: bool) {
<<<<<<< HEAD
            scheduler::push_component_destroy(DestroyRunner {
                state: self.state,
                parent_to_detach,
            });
=======
            scheduler::push_component_destroy(Box::new(DestroyRunner {
                state: self.state,
                parent_to_detach,
            }));
>>>>>>> 2209db7b
            // Not guaranteed to already have the scheduler started
            scheduler::start();
        }

        fn destroy_boxed(self: Box<Self>, parent_to_detach: bool) {
            self.destroy(parent_to_detach)
        }

        fn shift_node(&self, parent: Element, next_sibling: NodeRef) {
<<<<<<< HEAD
            scheduler::push_component_update(UpdateRunner {
                state: self.state.clone(),
                event: UpdateEvent::Shift(parent, next_sibling),
            })
        }
    }
}

#[cfg(feature = "render")]
pub(crate) use feat_render::*;

#[cfg_attr(documenting, doc(cfg(feature = "hydration")))]
#[cfg(feature = "hydration")]
mod feat_hydration {
    use super::*;

    use crate::dom_bundle::Fragment;
    use crate::html::component::lifecycle::{ComponentRenderState, CreateRunner, RenderRunner};
    use crate::html::NodeRef;
    use crate::scheduler;

    use web_sys::Element;

    impl<COMP> Scope<COMP>
    where
        COMP: BaseComponent,
    {
        /// Hydrates the component.
        ///
        /// Returns a pending NodeRef of the next sibling.
        ///
        /// # Note
        ///
        /// This method is expected to collect all the elements belongs to the current component
        /// immediately.
        pub(crate) fn hydrate_in_place(
            &self,
            parent: Element,
            fragment: &mut Fragment,
            node_ref: NodeRef,
            props: Rc<COMP::Properties>,
        ) {
            // This is very helpful to see which component is failing during hydration
            // which means this component may not having a stable layout / differs between
            // client-side and server-side.
            #[cfg(all(debug_assertions, feature = "trace_hydration"))]
            gloo::console::trace!(format!(
                "queuing hydration of: {}(ID: {:?})",
                std::any::type_name::<COMP>(),
                self.id
            ));

            let fragment =
                Fragment::collect_between(fragment, &parent, "<[", "</[", "]>", "component");
            node_ref.set(fragment.front().cloned());
            let next_sibling = NodeRef::default();

            let state = ComponentRenderState::Hydration {
                parent,
                node_ref,
                next_sibling,
                fragment,
            };

            scheduler::push_component_create(
                self.id,
                CreateRunner {
                    initial_render_state: state,
                    props,
                    scope: self.clone(),
                },
                RenderRunner {
                    state: self.state.clone(),
                },
            );

            // Not guaranteed to already have the scheduler started
            scheduler::start();
        }
    }
}
=======
            let mut state_ref = self.state.borrow_mut();
            if let Some(render_state) = state_ref.as_mut() {
                render_state.render_state.shift(parent, next_sibling)
            }
        }
    }
}

#[cfg(feature = "csr")]
pub(crate) use feat_csr::*;
>>>>>>> 2209db7b

#[cfg_attr(documenting, doc(cfg(any(target_arch = "wasm32", feature = "tokio"))))]
#[cfg(any(target_arch = "wasm32", feature = "tokio"))]
mod feat_io {
    use std::future::Future;

    use super::*;
    use crate::io_coop::spawn_local;

    impl<COMP: BaseComponent> Scope<COMP> {
        /// This method creates a [`Callback`] which, when emitted, asynchronously awaits the
        /// message returned from the passed function before sending it to the linked component.
        ///
        /// # Panics
        /// If the future panics, then the promise will not resolve, and will leak.
        pub fn callback_future<FN, FU, IN, M>(&self, function: FN) -> Callback<IN>
        where
            M: Into<COMP::Message>,
            FU: Future<Output = M> + 'static,
            FN: Fn(IN) -> FU + 'static,
        {
            let link = self.clone();

            let closure = move |input: IN| {
                let future: FU = function(input);
                link.send_future(future);
            };

            closure.into()
        }

        /// This method asynchronously awaits a [Future] that returns a message and sends it
        /// to the linked component.
        ///
        /// # Panics
        /// If the future panics, then the promise will not resolve, and will leak.
        pub fn send_future<F, M>(&self, future: F)
        where
            M: Into<COMP::Message>,
            F: Future<Output = M> + 'static,
        {
            let link = self.clone();
            let js_future = async move {
                let message: COMP::Message = future.await.into();
                link.send_message(message);
            };
            spawn_local(js_future);
        }

        /// Asynchronously send a batch of messages to a component. This asynchronously awaits the
        /// passed [Future], before sending the message batch to the linked component.
        ///
        /// # Panics
        /// If the future panics, then the promise will not resolve, and will leak.
        pub fn send_future_batch<F>(&self, future: F)
        where
            F: Future + 'static,
            F::Output: SendAsMessage<COMP>,
        {
            let link = self.clone();
            let js_future = async move {
                future.await.send(&link);
            };
            spawn_local(js_future);
        }
    }
}

/// Defines a message type that can be sent to a component.
/// Used for the return value of closure given to [Scope::batch_callback](struct.Scope.html#method.batch_callback).
pub trait SendAsMessage<COMP: BaseComponent> {
    /// Sends the message to the given component's scope.
    /// See [Scope::batch_callback](struct.Scope.html#method.batch_callback).
    fn send(self, scope: &Scope<COMP>);
}

impl<COMP> SendAsMessage<COMP> for Option<COMP::Message>
where
    COMP: BaseComponent,
{
    fn send(self, scope: &Scope<COMP>) {
        if let Some(msg) = self {
            scope.send_message(msg);
        }
    }
}

impl<COMP> SendAsMessage<COMP> for Vec<COMP::Message>
where
    COMP: BaseComponent,
{
    fn send(self, scope: &Scope<COMP>) {
        scope.send_message_batch(self);
    }
}<|MERGE_RESOLUTION|>--- conflicted
+++ resolved
@@ -1,15 +1,5 @@
 //! Component scope module
 
-<<<<<<< HEAD
-#[cfg(any(feature = "render", feature = "ssr"))]
-use crate::scheduler::Shared;
-#[cfg(any(feature = "render", feature = "ssr"))]
-use std::cell::RefCell;
-
-#[cfg(any(feature = "render", feature = "ssr"))]
-use super::lifecycle::{ComponentState, UpdateEvent, UpdateRunner};
-use super::{BaseComponent, ComponentId};
-=======
 #[cfg(any(feature = "csr", feature = "ssr"))]
 use crate::scheduler::Shared;
 #[cfg(any(feature = "csr", feature = "ssr"))]
@@ -19,7 +9,6 @@
 use super::lifecycle::{ComponentState, UpdateEvent, UpdateRunner};
 use super::BaseComponent;
 
->>>>>>> 2209db7b
 use crate::callback::Callback;
 use crate::context::{ContextHandle, ContextProvider};
 use crate::html::IntoComponent;
@@ -54,11 +43,7 @@
 }
 
 impl AnyScope {
-<<<<<<< HEAD
-    #[cfg(feature = "render")]
-=======
     #[cfg(feature = "csr")]
->>>>>>> 2209db7b
     #[cfg(test)]
     pub(crate) fn test() -> Self {
         Self {
@@ -122,15 +107,6 @@
     _marker: PhantomData<COMP>,
     parent: Option<Rc<AnyScope>>,
 
-<<<<<<< HEAD
-    #[cfg(any(feature = "render", feature = "ssr"))]
-    pub(crate) pending_messages: MsgQueue<COMP::Message>,
-
-    #[cfg(any(feature = "render", feature = "ssr"))]
-    pub(crate) state: Shared<Option<ComponentState>>,
-
-    pub(crate) id: ComponentId,
-=======
     #[cfg(any(feature = "csr", feature = "ssr"))]
     pub(crate) pending_messages: MsgQueue<COMP::Message>,
 
@@ -138,7 +114,6 @@
     pub(crate) state: Shared<Option<ComponentState>>,
 
     pub(crate) id: usize,
->>>>>>> 2209db7b
 }
 
 impl<COMP: BaseComponent> fmt::Debug for Scope<COMP> {
@@ -152,19 +127,11 @@
         Scope {
             _marker: PhantomData,
 
-<<<<<<< HEAD
-            #[cfg(any(feature = "render", feature = "ssr"))]
-            pending_messages: self.pending_messages.clone(),
-            parent: self.parent.clone(),
-
-            #[cfg(any(feature = "render", feature = "ssr"))]
-=======
             #[cfg(any(feature = "csr", feature = "ssr"))]
             pending_messages: self.pending_messages.clone(),
             parent: self.parent.clone(),
 
             #[cfg(any(feature = "csr", feature = "ssr"))]
->>>>>>> 2209db7b
             state: self.state.clone(),
 
             id: self.id,
@@ -237,11 +204,8 @@
         ComponentRenderState, CreateRunner, DestroyRunner, RenderRunner,
     };
 
-<<<<<<< HEAD
-=======
     use crate::virtual_dom::Collectable;
 
->>>>>>> 2209db7b
     impl<COMP: BaseComponent> Scope<COMP> {
         pub(crate) async fn render_to_string(
             self,
@@ -254,25 +218,6 @@
 
             scheduler::push_component_create(
                 self.id,
-<<<<<<< HEAD
-                CreateRunner {
-                    initial_render_state: state,
-                    props,
-                    scope: self.clone(),
-                },
-                RenderRunner {
-                    state: self.state.clone(),
-                },
-            );
-            scheduler::start();
-
-            if hydratable {
-                #[cfg(debug_assertions)]
-                w.push_str(&format!("<!--<[{}]>-->", std::any::type_name::<COMP>()));
-
-                #[cfg(not(debug_assertions))]
-                w.push_str("<!--<[]>-->");
-=======
                 Box::new(CreateRunner {
                     initial_render_state: state,
                     props,
@@ -292,7 +237,6 @@
 
             if hydratable {
                 collectable.write_open_tag(w);
->>>>>>> 2209db7b
             }
 
             let html = rx.await.unwrap();
@@ -301,25 +245,13 @@
             html.render_to_string(w, &self_any_scope, hydratable).await;
 
             if hydratable {
-<<<<<<< HEAD
-                #[cfg(debug_assertions)]
-                w.push_str(&format!("<!--</[{}]>-->", std::any::type_name::<COMP>()));
-
-                #[cfg(not(debug_assertions))]
-                w.push_str("<!--</[]>-->");
-=======
                 collectable.write_close_tag(w);
->>>>>>> 2209db7b
             }
 
             scheduler::push_component_destroy(Box::new(DestroyRunner {
                 state: self.state.clone(),
 
-<<<<<<< HEAD
-                #[cfg(feature = "render")]
-=======
                 #[cfg(feature = "csr")]
->>>>>>> 2209db7b
                 parent_to_detach: false,
             }));
             scheduler::start();
@@ -327,13 +259,8 @@
     }
 }
 
-<<<<<<< HEAD
-#[cfg(not(any(feature = "ssr", feature = "render")))]
-mod feat_no_render_ssr {
-=======
 #[cfg(not(any(feature = "ssr", feature = "csr")))]
 mod feat_no_csr_ssr {
->>>>>>> 2209db7b
     use super::*;
 
     // Skeleton code to provide public methods when no renderer are enabled.
@@ -358,20 +285,12 @@
     }
 }
 
-<<<<<<< HEAD
-#[cfg(any(feature = "ssr", feature = "render"))]
-mod feat_render_ssr {
-    use super::*;
-    use crate::scheduler::{self, Shared};
-    use std::cell::Ref;
-=======
 #[cfg(any(feature = "ssr", feature = "csr"))]
 mod feat_csr_ssr {
     use super::*;
     use crate::scheduler::{self, Shared};
     use std::cell::Ref;
     use std::sync::atomic::{AtomicUsize, Ordering};
->>>>>>> 2209db7b
 
     #[derive(Debug)]
     pub(crate) struct MsgQueue<Msg>(Shared<Vec<Msg>>);
@@ -411,11 +330,8 @@
         }
     }
 
-<<<<<<< HEAD
-=======
     static COMP_ID_COUNTER: AtomicUsize = AtomicUsize::new(0);
 
->>>>>>> 2209db7b
     impl<COMP: BaseComponent> Scope<COMP> {
         /// Crate a scope with an optional parent scope
         pub(crate) fn new(parent: Option<AnyScope>) -> Self {
@@ -433,11 +349,7 @@
                 state,
                 parent,
 
-<<<<<<< HEAD
-                id: ComponentId::new(),
-=======
                 id: COMP_ID_COUNTER.fetch_add(1, Ordering::SeqCst),
->>>>>>> 2209db7b
             }
         }
 
@@ -456,17 +368,10 @@
         }
 
         pub(super) fn push_update(&self, event: UpdateEvent) {
-<<<<<<< HEAD
-            scheduler::push_component_update(UpdateRunner {
-                state: self.state.clone(),
-                event,
-            });
-=======
             scheduler::push_component_update(Box::new(UpdateRunner {
                 state: self.state.clone(),
                 event,
             }));
->>>>>>> 2209db7b
             // Not guaranteed to already have the scheduler started
             scheduler::start();
         }
@@ -497,15 +402,6 @@
     }
 }
 
-<<<<<<< HEAD
-#[cfg(any(feature = "ssr", feature = "render"))]
-pub(crate) use feat_render_ssr::*;
-
-#[cfg(feature = "render")]
-mod feat_render {
-    use super::*;
-    use crate::dom_bundle::Bundle;
-=======
 #[cfg(any(feature = "ssr", feature = "csr"))]
 pub(crate) use feat_csr_ssr::*;
 
@@ -513,7 +409,6 @@
 mod feat_csr {
     use super::*;
     use crate::dom_bundle::{BSubtree, Bundle};
->>>>>>> 2209db7b
     use crate::html::component::lifecycle::{
         ComponentRenderState, CreateRunner, DestroyRunner, RenderRunner,
     };
@@ -529,26 +424,18 @@
         /// Mounts a component with `props` to the specified `element` in the DOM.
         pub(crate) fn mount_in_place(
             &self,
-<<<<<<< HEAD
-=======
+
             root: BSubtree,
->>>>>>> 2209db7b
             parent: Element,
             next_sibling: NodeRef,
             node_ref: NodeRef,
             props: Rc<COMP::Properties>,
         ) {
-<<<<<<< HEAD
-            let bundle = Bundle::new(&parent, &next_sibling, &node_ref);
-            let state = ComponentRenderState::Render {
-                bundle,
-=======
             let bundle = Bundle::new();
             node_ref.link(next_sibling.clone());
             let state = ComponentRenderState::Render {
                 bundle,
                 root,
->>>>>>> 2209db7b
                 node_ref,
                 parent,
                 next_sibling,
@@ -556,16 +443,6 @@
 
             scheduler::push_component_create(
                 self.id,
-<<<<<<< HEAD
-                CreateRunner {
-                    initial_render_state: state,
-                    props,
-                    scope: self.clone(),
-                },
-                RenderRunner {
-                    state: self.state.clone(),
-                },
-=======
                 Box::new(CreateRunner {
                     initial_render_state: state,
                     props,
@@ -574,7 +451,6 @@
                 Box::new(RenderRunner {
                     state: self.state.clone(),
                 }),
->>>>>>> 2209db7b
             );
             // Not guaranteed to already have the scheduler started
             scheduler::start();
@@ -622,17 +498,10 @@
 
         /// Process an event to destroy a component
         fn destroy(self, parent_to_detach: bool) {
-<<<<<<< HEAD
-            scheduler::push_component_destroy(DestroyRunner {
-                state: self.state,
-                parent_to_detach,
-            });
-=======
             scheduler::push_component_destroy(Box::new(DestroyRunner {
                 state: self.state,
                 parent_to_detach,
             }));
->>>>>>> 2209db7b
             // Not guaranteed to already have the scheduler started
             scheduler::start();
         }
@@ -642,17 +511,13 @@
         }
 
         fn shift_node(&self, parent: Element, next_sibling: NodeRef) {
-<<<<<<< HEAD
-            scheduler::push_component_update(UpdateRunner {
-                state: self.state.clone(),
-                event: UpdateEvent::Shift(parent, next_sibling),
-            })
-        }
-    }
-}
-
-#[cfg(feature = "render")]
-pub(crate) use feat_render::*;
+            let mut state_ref = self.state.borrow_mut();
+            if let Some(render_state) = state_ref.as_mut() {
+                render_state.render_state.shift(parent, next_sibling)
+            }
+        }
+    }
+}
 
 #[cfg_attr(documenting, doc(cfg(feature = "hydration")))]
 #[cfg(feature = "hydration")]
@@ -709,14 +574,14 @@
 
             scheduler::push_component_create(
                 self.id,
-                CreateRunner {
+                Box::new(CreateRunner {
                     initial_render_state: state,
                     props,
                     scope: self.clone(),
-                },
-                RenderRunner {
+                }),
+                Box::new(RenderRunner {
                     state: self.state.clone(),
-                },
+                }),
             );
 
             // Not guaranteed to already have the scheduler started
@@ -724,18 +589,8 @@
         }
     }
 }
-=======
-            let mut state_ref = self.state.borrow_mut();
-            if let Some(render_state) = state_ref.as_mut() {
-                render_state.render_state.shift(parent, next_sibling)
-            }
-        }
-    }
-}
-
 #[cfg(feature = "csr")]
 pub(crate) use feat_csr::*;
->>>>>>> 2209db7b
 
 #[cfg_attr(documenting, doc(cfg(any(target_arch = "wasm32", feature = "tokio"))))]
 #[cfg(any(target_arch = "wasm32", feature = "tokio"))]
