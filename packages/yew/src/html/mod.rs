--- conflicted
+++ resolved
@@ -14,11 +14,11 @@
 pub use listener::*;
 
 use crate::sealed::Sealed;
-use crate::virtual_dom::VNode;
+use crate::virtual_dom::{VNode, VPortal};
 use std::cell::RefCell;
 use std::rc::Rc;
 use wasm_bindgen::JsValue;
-use web_sys::Node;
+use web_sys::{Element, Node};
 
 /// A type which expected as a result of `view` function implementation.
 pub type Html = VNode;
@@ -132,19 +132,11 @@
         this.link = None;
     }
 }
-<<<<<<< HEAD
-
-#[cfg(feature = "render")]
-mod feat_render {
-    use super::*;
-
-=======
 
 #[cfg(feature = "csr")]
 mod feat_csr {
     use super::*;
 
->>>>>>> 2209db7b
     impl NodeRef {
         /// Reuse an existing `NodeRef`
         pub(crate) fn reuse(&self, node_ref: Self) {
@@ -180,8 +172,6 @@
     }
 }
 
-<<<<<<< HEAD
-=======
 /// Render children into a DOM node that exists outside the hierarchy of the parent
 /// component.
 /// ## Relevant examples
@@ -190,7 +180,6 @@
     VNode::VPortal(VPortal::new(child, host))
 }
 
->>>>>>> 2209db7b
 #[cfg(feature = "wasm_test")]
 #[cfg(test)]
 mod tests {
