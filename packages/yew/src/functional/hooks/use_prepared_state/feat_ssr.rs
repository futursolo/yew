//! The server-side rendering variant. This is used for server side rendering.

use std::future::Future;
use std::marker::PhantomData;
use std::rc::Rc;

use serde::de::DeserializeOwned;
use serde::Serialize;

use super::PreparedStateBase;
use crate::functional::{use_memo, use_state, Hook, HookContext};
use crate::platform::spawn_local;
use crate::suspense::{Suspension, SuspensionResult};

#[doc(hidden)]
pub fn use_prepared_state<T, D, F>(
    f: F,
    deps: D,
) -> impl Hook<Output = SuspensionResult<Option<Rc<T>>>>
where
    D: Serialize + DeserializeOwned + PartialEq + 'static,
    T: Serialize + DeserializeOwned + 'static,
    F: FnOnce(Rc<D>) -> T,
{
    struct HookProvider<T, D, F>
    where
        D: Serialize + DeserializeOwned + PartialEq + 'static,
        T: Serialize + DeserializeOwned + 'static,
        F: FnOnce(Rc<D>) -> T,
    {
        deps: D,
        f: F,
    }

    impl<T, D, F> Hook for HookProvider<T, D, F>
    where
        D: Serialize + DeserializeOwned + PartialEq + 'static,
        T: Serialize + DeserializeOwned + 'static,
        F: FnOnce(Rc<D>) -> T,
    {
        type Output = SuspensionResult<Option<Rc<T>>>;

        fn run(self, ctx: &mut HookContext) -> Self::Output {
            let f = self.f;
            let deps = Rc::new(self.deps);

            let state = {
                let deps = deps.clone();
<<<<<<< HEAD
                use_memo(move |_| f(deps), ()).run(ctx)
=======
                use_memo((), move |_| f(deps)).run(ctx)
>>>>>>> 4daa2ecc
            };

            let state = PreparedStateBase {
                state: Some(state),
                deps: Some(deps),
                #[cfg(feature = "hydration")]
                has_buf: true,
                _marker: PhantomData,
            };

            let state =
                ctx.next_prepared_state(|_re_render, _| -> PreparedStateBase<T, D> { state });

            Ok(state.state.clone())
        }
    }

    HookProvider::<T, D, F> { deps, f }
}

#[doc(hidden)]
pub fn use_prepared_state_with_suspension<T, D, F, U>(
    f: F,
    deps: D,
) -> impl Hook<Output = SuspensionResult<Option<Rc<T>>>>
where
    D: Serialize + DeserializeOwned + PartialEq + 'static,
    T: Serialize + DeserializeOwned + 'static,
    F: FnOnce(Rc<D>) -> U,
    U: 'static + Future<Output = T>,
{
    struct HookProvider<T, D, F, U>
    where
        D: Serialize + DeserializeOwned + PartialEq + 'static,
        T: Serialize + DeserializeOwned + 'static,
        F: FnOnce(Rc<D>) -> U,
        U: 'static + Future<Output = T>,
    {
        deps: D,
        f: F,
    }

    impl<T, D, F, U> Hook for HookProvider<T, D, F, U>
    where
        D: Serialize + DeserializeOwned + PartialEq + 'static,
        T: Serialize + DeserializeOwned + 'static,
        F: FnOnce(Rc<D>) -> U,
        U: 'static + Future<Output = T>,
    {
        type Output = SuspensionResult<Option<Rc<T>>>;

        fn run(self, ctx: &mut HookContext) -> Self::Output {
            let f = self.f;
            let deps = Rc::new(self.deps);

            let result = use_state(|| {
                let (s, handle) = Suspension::new();
                (Err(s), Some(handle))
            })
            .run(ctx);

            {
                let deps = deps.clone();
                let result = result.clone();
                use_state(move || {
                    let state_f = f(deps.clone());

                    spawn_local(async move {
                        let state = state_f.await;
                        result.set((Ok(Rc::new(state)), None));
                    })
                })
                .run(ctx);
            }

            let state = result.0.clone()?;

            let state = PreparedStateBase {
                state: Some(state),
                deps: Some(deps),
                #[cfg(feature = "hydration")]
                has_buf: true,
                _marker: PhantomData,
            };

            let state =
                ctx.next_prepared_state(|_re_render, _| -> PreparedStateBase<T, D> { state });

            Ok(state.state.clone())
        }
    }

    HookProvider::<T, D, F, U> { deps, f }
}<|MERGE_RESOLUTION|>--- conflicted
+++ resolved
@@ -46,11 +46,7 @@
 
             let state = {
                 let deps = deps.clone();
-<<<<<<< HEAD
-                use_memo(move |_| f(deps), ()).run(ctx)
-=======
                 use_memo((), move |_| f(deps)).run(ctx)
->>>>>>> 4daa2ecc
             };
 
             let state = PreparedStateBase {
