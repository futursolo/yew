--- conflicted
+++ resolved
@@ -169,11 +169,7 @@
     use crate::dom_bundle::Reconcilable;
     use crate::html::ChildrenRenderer;
     use crate::virtual_dom::{Key, VChild, VNode};
-<<<<<<< HEAD
     use crate::{html, scheduler, Component, Context, Html, NodeRef, Properties};
-=======
-    use crate::{html, scheduler, Children, Component, Context, Html, Properties};
->>>>>>> 36aaecc4
 
     wasm_bindgen_test_configure!(run_in_browser);
 
