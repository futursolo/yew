//! This module contains the bundle version of a supsense [BSuspense]

use super::{BNode, BSubtree, Reconcilable, ReconcileTarget};
use crate::html::AnyScope;
use crate::virtual_dom::{Key, VSuspense};
use crate::NodeRef;
use gloo::utils::document;
use web_sys::Element;

#[cfg(feature = "hydration")]
use super::Fragment;

#[derive(Debug)]
enum Fallback {
    /// Suspense Fallback with fallback being rendered as placeholder.
    Bundle(BNode),
    /// Suspense Fallback with Hydration Fragment being rendered as placeholder.
    #[cfg(feature = "hydration")]
    Fragment(Fragment),
}

/// The bundle implementation to [VSuspense]
#[derive(Debug)]
pub(super) struct BSuspense {
    children_bundle: BNode,
    /// The supsense is suspended if fallback contains [Some] bundle
    fallback: Option<Fallback>,
    detached_parent: Element,
    key: Option<Key>,
}

impl BSuspense {
    /// Get the key of the underlying suspense
    pub fn key(&self) -> Option<&Key> {
        self.key.as_ref()
    }
}

<<<<<<< HEAD
impl DomBundle for BSuspense {
    fn detach(self, parent: &Element, parent_to_detach: bool) {
        match self.fallback {
            Some(m) => {
                match m {
                    Fallback::Bundle(bundle) => {
                        bundle.detach(parent, parent_to_detach);
                    }

                    #[cfg(feature = "hydration")]
                    Fallback::Fragment(fragment) => {
                        fragment.detach(parent, parent_to_detach);
                    }
                }

                self.children_bundle.detach(&self.detached_parent, false);
            }
            None => {
                self.children_bundle.detach(parent, parent_to_detach);
            }
=======
impl ReconcileTarget for BSuspense {
    fn detach(self, root: &BSubtree, parent: &Element, parent_to_detach: bool) {
        if let Some(fallback) = self.fallback_bundle {
            fallback.detach(root, parent, parent_to_detach);
            self.children_bundle
                .detach(root, &self.detached_parent, false);
        } else {
            self.children_bundle.detach(root, parent, parent_to_detach);
>>>>>>> 2209db7b
        }
    }

    fn shift(&self, next_parent: &Element, next_sibling: NodeRef) {
        match self.fallback.as_ref() {
            Some(Fallback::Bundle(bundle)) => {
                bundle.shift(next_parent, next_sibling);
            }
            #[cfg(feature = "hydration")]
            Some(Fallback::Fragment(fragment)) => {
                fragment.shift(next_parent, next_sibling);
            }
            None => {
                self.children_bundle.shift(next_parent, next_sibling);
            }
        }
    }
}

impl Reconcilable for VSuspense {
    type Bundle = BSuspense;

    fn attach(
        self,
        root: &BSubtree,
        parent_scope: &AnyScope,
        parent: &Element,
        next_sibling: NodeRef,
    ) -> (NodeRef, Self::Bundle) {
        let VSuspense {
            children,
            fallback,
            suspended,
            key,
        } = self;
        let detached_parent = document()
            .create_element("div")
            .expect("failed to create detached element");

        // When it's suspended, we render children into an element that is detached from the dom
        // tree while rendering fallback UI into the original place where children resides in.
        if suspended {
            let (_child_ref, children_bundle) =
                children.attach(root, parent_scope, &detached_parent, NodeRef::default());
            let (fallback_ref, fallback) =
                fallback.attach(root, parent_scope, parent, next_sibling);
            (
                fallback_ref,
                BSuspense {
                    children_bundle,
                    fallback: Some(Fallback::Bundle(fallback)),
                    detached_parent,
                    key,
                },
            )
        } else {
            let (child_ref, children_bundle) =
                children.attach(root, parent_scope, parent, next_sibling);
            (
                child_ref,
                BSuspense {
                    children_bundle,
                    fallback: None,
                    detached_parent,
                    key,
                },
            )
        }
    }

    fn reconcile_node(
        self,
        root: &BSubtree,
        parent_scope: &AnyScope,
        parent: &Element,
        next_sibling: NodeRef,
        bundle: &mut BNode,
    ) -> NodeRef {
        match bundle {
            // We only preserve the child state if they are the same suspense.
            BNode::Suspense(m) if m.key == self.key => {
<<<<<<< HEAD
                self.reconcile(parent_scope, parent, next_sibling, m)
=======
                self.reconcile(root, parent_scope, parent, next_sibling, m)
>>>>>>> 2209db7b
            }
            _ => self.replace(root, parent_scope, parent, next_sibling, bundle),
        }
    }

    fn reconcile(
        self,
        root: &BSubtree,
        parent_scope: &AnyScope,
        parent: &Element,
        next_sibling: NodeRef,
        suspense: &mut Self::Bundle,
    ) -> NodeRef {
        let VSuspense {
            children,
<<<<<<< HEAD
            fallback: vfallback,
=======
            fallback,
>>>>>>> 2209db7b
            suspended,
            key: _,
        } = self;

        let children_bundle = &mut suspense.children_bundle;
        // no need to update key & detached_parent

        // When it's suspended, we render children into an element that is detached from the dom
        // tree while rendering fallback UI into the original place where children resides in.
        match (suspended, &mut suspense.fallback) {
            // Both suspended, reconcile children into detached_parent, fallback into the DOM
            (true, Some(fallback)) => {
                children.reconcile_node(
                    root,
                    parent_scope,
                    &suspense.detached_parent,
                    NodeRef::default(),
                    children_bundle,
                );

<<<<<<< HEAD
                match fallback {
                    Fallback::Bundle(bundle) => {
                        vfallback.reconcile_node(parent_scope, parent, next_sibling, bundle)
                    }
                    #[cfg(feature = "hydration")]
                    Fallback::Fragment(fragment) => {
                        let node_ref = NodeRef::default();
                        node_ref.set(fragment.front().cloned());
                        node_ref
                    }
                }
=======
                fallback.reconcile_node(root, parent_scope, parent, next_sibling, fallback_bundle)
>>>>>>> 2209db7b
            }
            // Not suspended, just reconcile the children into the DOM
            (false, None) => {
                children.reconcile_node(root, parent_scope, parent, next_sibling, children_bundle)
            }
            // Freshly suspended. Shift children into the detached parent, then add fallback to the DOM
            (true, None) => {
                children_bundle.shift(&suspense.detached_parent, NodeRef::default());

                children.reconcile_node(
                    root,
                    parent_scope,
                    &suspense.detached_parent,
                    NodeRef::default(),
                    children_bundle,
                );
                // first render of fallback
<<<<<<< HEAD
                let (fallback_ref, fallback) = vfallback.attach(parent_scope, parent, next_sibling);
                suspense.fallback = Some(Fallback::Bundle(fallback));
=======
                let (fallback_ref, fallback) =
                    fallback.attach(root, parent_scope, parent, next_sibling);
                suspense.fallback_bundle = Some(fallback);
>>>>>>> 2209db7b
                fallback_ref
            }
            // Freshly unsuspended. Detach fallback from the DOM, then shift children into it.
            (false, Some(_)) => {
<<<<<<< HEAD
                match suspense.fallback.take() {
                    Some(Fallback::Bundle(bundle)) => {
                        bundle.detach(parent, false);
                    }
                    #[cfg(feature = "hydration")]
                    Some(Fallback::Fragment(fragment)) => {
                        fragment.detach(parent, false);
                    }
                    None => {
                        unreachable!()
                    }
                };
=======
                suspense
                    .fallback_bundle
                    .take()
                    .unwrap() // We just matched Some(_)
                    .detach(root, parent, false);
>>>>>>> 2209db7b

                children_bundle.shift(parent, next_sibling.clone());
                children.reconcile_node(root, parent_scope, parent, next_sibling, children_bundle)
            }
        }
    }
}

#[cfg(feature = "hydration")]
mod feat_hydration {
    use super::*;

    use crate::dom_bundle::{Fragment, Hydratable};

    impl Hydratable for VSuspense {
        fn hydrate(
            self,
            parent_scope: &AnyScope,
            parent: &Element,
            fragment: &mut Fragment,
        ) -> (NodeRef, Self::Bundle) {
            let detached_parent = document()
                .create_element("div")
                .expect("failed to create detached element");

            // We start hydration with the BSuspense being suspended.
            // A subsequent render will resume the BSuspense if not needed to be suspended.

            let fallback_fragment =
                Fragment::collect_between(fragment, parent, "<?", "</?", ">", "suspense");

            let mut nodes = fallback_fragment.deep_clone();

            for node in nodes.iter() {
                detached_parent.append_child(node).unwrap();
            }

            let (_, children_bundle) =
                self.children
                    .hydrate(parent_scope, &detached_parent, &mut nodes);

            // We trim all leading text nodes before checking as it's likely these are whitespaces.
            nodes.trim_start_text_nodes(&detached_parent);

            assert!(nodes.is_empty(), "expected end of suspense, found node.");

            let node_ref = fallback_fragment
                .front()
                .cloned()
                .map(NodeRef::new)
                .unwrap_or_default();

            (
                node_ref,
                BSuspense {
                    children_bundle,
                    detached_parent,
                    key: self.key,

                    fallback: Some(Fallback::Fragment(fallback_fragment)),
                },
            )
        }
    }
}<|MERGE_RESOLUTION|>--- conflicted
+++ resolved
@@ -36,9 +36,8 @@
     }
 }
 
-<<<<<<< HEAD
-impl DomBundle for BSuspense {
-    fn detach(self, parent: &Element, parent_to_detach: bool) {
+impl ReconcileTarget for BSuspense {
+    fn detach(self, root: &BSubtree, parent: &Element, parent_to_detach: bool) {
         match self.fallback {
             Some(m) => {
                 match m {
@@ -52,21 +51,12 @@
                     }
                 }
 
-                self.children_bundle.detach(&self.detached_parent, false);
+                self.children_bundle
+                    .detach(root, &self.detached_parent, false);
             }
             None => {
-                self.children_bundle.detach(parent, parent_to_detach);
-            }
-=======
-impl ReconcileTarget for BSuspense {
-    fn detach(self, root: &BSubtree, parent: &Element, parent_to_detach: bool) {
-        if let Some(fallback) = self.fallback_bundle {
-            fallback.detach(root, parent, parent_to_detach);
-            self.children_bundle
-                .detach(root, &self.detached_parent, false);
-        } else {
-            self.children_bundle.detach(root, parent, parent_to_detach);
->>>>>>> 2209db7b
+                self.children_bundle.detach(root, parent, parent_to_detach);
+            }
         }
     }
 
@@ -148,11 +138,7 @@
         match bundle {
             // We only preserve the child state if they are the same suspense.
             BNode::Suspense(m) if m.key == self.key => {
-<<<<<<< HEAD
-                self.reconcile(parent_scope, parent, next_sibling, m)
-=======
                 self.reconcile(root, parent_scope, parent, next_sibling, m)
->>>>>>> 2209db7b
             }
             _ => self.replace(root, parent_scope, parent, next_sibling, bundle),
         }
@@ -168,11 +154,7 @@
     ) -> NodeRef {
         let VSuspense {
             children,
-<<<<<<< HEAD
             fallback: vfallback,
-=======
-            fallback,
->>>>>>> 2209db7b
             suspended,
             key: _,
         } = self;
@@ -193,10 +175,9 @@
                     children_bundle,
                 );
 
-<<<<<<< HEAD
                 match fallback {
                     Fallback::Bundle(bundle) => {
-                        vfallback.reconcile_node(parent_scope, parent, next_sibling, bundle)
+                        fallback.reconcile_node(root, parent_scope, parent, next_sibling, bundle)
                     }
                     #[cfg(feature = "hydration")]
                     Fallback::Fragment(fragment) => {
@@ -205,9 +186,6 @@
                         node_ref
                     }
                 }
-=======
-                fallback.reconcile_node(root, parent_scope, parent, next_sibling, fallback_bundle)
->>>>>>> 2209db7b
             }
             // Not suspended, just reconcile the children into the DOM
             (false, None) => {
@@ -225,38 +203,31 @@
                     children_bundle,
                 );
                 // first render of fallback
-<<<<<<< HEAD
-                let (fallback_ref, fallback) = vfallback.attach(parent_scope, parent, next_sibling);
+
+                let (fallback_ref, fallback) =
+                    vfallback.attach(root, parent_scope, parent, next_sibling);
                 suspense.fallback = Some(Fallback::Bundle(fallback));
-=======
-                let (fallback_ref, fallback) =
-                    fallback.attach(root, parent_scope, parent, next_sibling);
-                suspense.fallback_bundle = Some(fallback);
->>>>>>> 2209db7b
                 fallback_ref
             }
             // Freshly unsuspended. Detach fallback from the DOM, then shift children into it.
             (false, Some(_)) => {
-<<<<<<< HEAD
                 match suspense.fallback.take() {
                     Some(Fallback::Bundle(bundle)) => {
-                        bundle.detach(parent, false);
+                        bundle.detach(root, parent, false);
                     }
                     #[cfg(feature = "hydration")]
                     Some(Fallback::Fragment(fragment)) => {
-                        fragment.detach(parent, false);
+                        fragment.detach(root, parent, false);
                     }
                     None => {
                         unreachable!()
                     }
                 };
-=======
                 suspense
                     .fallback_bundle
                     .take()
                     .unwrap() // We just matched Some(_)
                     .detach(root, parent, false);
->>>>>>> 2209db7b
 
                 children_bundle.shift(parent, next_sibling.clone());
                 children.reconcile_node(root, parent_scope, parent, next_sibling, children_bundle)
