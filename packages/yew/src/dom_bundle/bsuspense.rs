//! This module contains the bundle version of a supsense [BSuspense]

use gloo::utils::document;
use web_sys::Element;

#[cfg(feature = "hydration")]
use super::Fragment;
use super::{BNode, BSubtree, DomSlot, Reconcilable, ReconcileTarget};
use crate::html::AnyScope;
<<<<<<< HEAD
use crate::virtual_dom::VSuspense;
use crate::NodeRef;
=======
use crate::virtual_dom::{Key, VSuspense};
>>>>>>> 36aaecc4

#[derive(Debug)]
enum Fallback {
    /// Suspense Fallback with fallback being rendered as placeholder.
    Bundle(BNode),
    /// Suspense Fallback with Hydration Fragment being rendered as placeholder.
    #[cfg(feature = "hydration")]
    Fragment(Fragment),
}

/// The bundle implementation to [VSuspense]
#[derive(Debug)]
pub(super) struct BSuspense {
    children_bundle: BNode,
    /// The supsense is suspended if fallback contains [Some] bundle
    fallback: Option<Fallback>,
    detached_parent: Element,
}

impl ReconcileTarget for BSuspense {
    fn detach(self, root: &BSubtree, parent: &Element, parent_to_detach: bool) {
        match self.fallback {
            Some(m) => {
                match m {
                    Fallback::Bundle(bundle) => {
                        bundle.detach(root, parent, parent_to_detach);
                    }

                    #[cfg(feature = "hydration")]
                    Fallback::Fragment(fragment) => {
                        fragment.detach(root, parent, parent_to_detach);
                    }
                }

                self.children_bundle
                    .detach(root, &self.detached_parent, false);
            }
            None => {
                self.children_bundle.detach(root, parent, parent_to_detach);
            }
        }
    }

    fn shift(&self, next_parent: &Element, slot: DomSlot) -> DomSlot {
        match self.fallback.as_ref() {
            Some(Fallback::Bundle(bundle)) => bundle.shift(next_parent, slot),
            #[cfg(feature = "hydration")]
            Some(Fallback::Fragment(fragment)) => fragment.shift(next_parent, slot),
            None => self.children_bundle.shift(next_parent, slot),
        }
    }
}

impl Reconcilable for VSuspense {
    type Bundle = BSuspense;

    fn attach(
        self,
        root: &BSubtree,
        parent_scope: &AnyScope,
        parent: &Element,
<<<<<<< HEAD
        next_sibling: NodeRef,
    ) -> (NodeRef, Self::Bundle) {
        let VSuspense { children, fallback } = self;
=======
        slot: DomSlot,
    ) -> (DomSlot, Self::Bundle) {
        let VSuspense {
            children,
            fallback,
            suspended,
            key,
        } = self;
>>>>>>> 36aaecc4
        let detached_parent = document()
            .create_element("div")
            .expect("failed to create detached element");

        // When it's suspended, we render children into an element that is detached from the dom
        // tree while rendering fallback UI into the original place where children resides in.
        if let Some(fallback) = fallback {
            let (_child_ref, children_bundle) =
                children.attach(root, parent_scope, &detached_parent, DomSlot::at_end());
            let (fallback_ref, fallback) = fallback.attach(root, parent_scope, parent, slot);
            (
                fallback_ref,
                BSuspense {
                    children_bundle,
                    fallback: Some(Fallback::Bundle(fallback)),
                    detached_parent,
                },
            )
        } else {
            let (child_ref, children_bundle) = children.attach(root, parent_scope, parent, slot);
            (
                child_ref,
                BSuspense {
                    children_bundle,
                    fallback: None,
                    detached_parent,
                },
            )
        }
    }

    fn reconcile_node(
        self,
        root: &BSubtree,
        parent_scope: &AnyScope,
        parent: &Element,
        slot: DomSlot,
        bundle: &mut BNode,
    ) -> DomSlot {
        match bundle {
            // We only preserve the child state if they are the same suspense.
<<<<<<< HEAD
            BNode::Suspense(m) => self.reconcile(root, parent_scope, parent, next_sibling, m),
            _ => self.replace(root, parent_scope, parent, next_sibling, bundle),
=======
            BNode::Suspense(m) if m.key == self.key => {
                self.reconcile(root, parent_scope, parent, slot, m)
            }
            _ => self.replace(root, parent_scope, parent, slot, bundle),
>>>>>>> 36aaecc4
        }
    }

    fn reconcile(
        self,
        root: &BSubtree,
        parent_scope: &AnyScope,
        parent: &Element,
        slot: DomSlot,
        suspense: &mut Self::Bundle,
    ) -> DomSlot {
        let VSuspense {
            children,
            fallback: vfallback,
        } = self;

        let children_bundle = &mut suspense.children_bundle;
        // no need to update key & detached_parent

        // When it's suspended, we render children into an element that is detached from the dom
        // tree while rendering fallback UI into the original place where children resides in.
        match (vfallback, &mut suspense.fallback) {
            // Both suspended, reconcile children into detached_parent, fallback into the DOM
            (Some(vfallback), Some(fallback)) => {
                children.reconcile_node(
                    root,
                    parent_scope,
                    &suspense.detached_parent,
                    DomSlot::at_end(),
                    children_bundle,
                );

                match fallback {
                    Fallback::Bundle(bundle) => {
                        vfallback.reconcile_node(root, parent_scope, parent, slot, bundle)
                    }
                    #[cfg(feature = "hydration")]
                    Fallback::Fragment(fragment) => match fragment.front().cloned() {
                        Some(m) => DomSlot::at(m),
                        None => slot,
                    },
                }
            }
            // Not suspended, just reconcile the children into the DOM
<<<<<<< HEAD
            (None, None) => {
                children.reconcile_node(root, parent_scope, parent, next_sibling, children_bundle)
            }
            // Freshly suspended. Shift children into the detached parent, then add fallback to the
            // DOM
            (Some(vfallback), None) => {
                children_bundle.shift(&suspense.detached_parent, NodeRef::default());
=======
            (false, None) => {
                children.reconcile_node(root, parent_scope, parent, slot, children_bundle)
            }
            // Freshly suspended. Shift children into the detached parent, then add fallback to the
            // DOM
            (true, None) => {
                children_bundle.shift(&suspense.detached_parent, DomSlot::at_end());
>>>>>>> 36aaecc4

                children.reconcile_node(
                    root,
                    parent_scope,
                    &suspense.detached_parent,
                    DomSlot::at_end(),
                    children_bundle,
                );
                // first render of fallback

                let (fallback_ref, fallback) = vfallback.attach(root, parent_scope, parent, slot);
                suspense.fallback = Some(Fallback::Bundle(fallback));
                fallback_ref
            }
            // Freshly unsuspended. Detach fallback from the DOM, then shift children into it.
            (None, Some(_)) => {
                match suspense.fallback.take() {
                    Some(Fallback::Bundle(bundle)) => {
                        bundle.detach(root, parent, false);
                    }
                    #[cfg(feature = "hydration")]
                    Some(Fallback::Fragment(fragment)) => {
                        fragment.detach(root, parent, false);
                    }
                    None => {
                        unreachable!("None condition has been checked before.")
                    }
                };

                children_bundle.shift(parent, slot.clone());
                children.reconcile_node(root, parent_scope, parent, slot, children_bundle)
            }
        }
    }
}

#[cfg(feature = "hydration")]
mod feat_hydration {
    use super::*;
    use crate::dom_bundle::{Fragment, Hydratable};
    use crate::virtual_dom::Collectable;

    impl Hydratable for VSuspense {
        fn hydrate(
            self,
            root: &BSubtree,
            parent_scope: &AnyScope,
            parent: &Element,
            fragment: &mut Fragment,
        ) -> Self::Bundle {
            let detached_parent = document()
                .create_element("div")
                .expect("failed to create detached element");

            let collectable = Collectable::Suspense;
            let fallback_fragment = Fragment::collect_between(fragment, &collectable, parent);

            let mut nodes = fallback_fragment.deep_clone();

            for node in nodes.iter() {
                detached_parent.append_child(node).unwrap();
            }

            // Even if initially suspended, these children correspond to the first non-suspended
            // content Refer to VSuspense::render_to_string
            let children_bundle =
                self.children
                    .hydrate(root, parent_scope, &detached_parent, &mut nodes);

            // We trim all leading text nodes before checking as it's likely these are whitespaces.
            nodes.trim_start_text_nodes();

            assert!(nodes.is_empty(), "expected end of suspense, found node.");

            BSuspense {
                children_bundle,
                detached_parent,
                key: self.key,

<<<<<<< HEAD
            (
                node_ref,
                BSuspense {
                    children_bundle,
                    detached_parent,
                    // We start hydration with the BSuspense being suspended.
                    // A subsequent render will resume the BSuspense if not needed to be suspended.
                    fallback: Some(Fallback::Fragment(fallback_fragment)),
                },
            )
=======
                // We start hydration with the BSuspense being suspended.
                // A subsequent render will resume the BSuspense if not needed to be suspended.
                fallback: Some(Fallback::Fragment(fallback_fragment)),
            }
>>>>>>> 36aaecc4
        }
    }
}<|MERGE_RESOLUTION|>--- conflicted
+++ resolved
@@ -7,12 +7,8 @@
 use super::Fragment;
 use super::{BNode, BSubtree, DomSlot, Reconcilable, ReconcileTarget};
 use crate::html::AnyScope;
-<<<<<<< HEAD
-use crate::virtual_dom::VSuspense;
+use crate::virtual_dom::{Key, VSuspense};
 use crate::NodeRef;
-=======
-use crate::virtual_dom::{Key, VSuspense};
->>>>>>> 36aaecc4
 
 #[derive(Debug)]
 enum Fallback {
@@ -74,20 +70,10 @@
         root: &BSubtree,
         parent_scope: &AnyScope,
         parent: &Element,
-<<<<<<< HEAD
-        next_sibling: NodeRef,
-    ) -> (NodeRef, Self::Bundle) {
-        let VSuspense { children, fallback } = self;
-=======
         slot: DomSlot,
     ) -> (DomSlot, Self::Bundle) {
-        let VSuspense {
-            children,
-            fallback,
-            suspended,
-            key,
-        } = self;
->>>>>>> 36aaecc4
+        let VSuspense { children, fallback } = self;
+
         let detached_parent = document()
             .create_element("div")
             .expect("failed to create detached element");
@@ -128,16 +114,8 @@
         bundle: &mut BNode,
     ) -> DomSlot {
         match bundle {
-            // We only preserve the child state if they are the same suspense.
-<<<<<<< HEAD
-            BNode::Suspense(m) => self.reconcile(root, parent_scope, parent, next_sibling, m),
-            _ => self.replace(root, parent_scope, parent, next_sibling, bundle),
-=======
-            BNode::Suspense(m) if m.key == self.key => {
-                self.reconcile(root, parent_scope, parent, slot, m)
-            }
+            BNode::Suspense(m) => self.reconcile(root, parent_scope, parent, slot, m),
             _ => self.replace(root, parent_scope, parent, slot, bundle),
->>>>>>> 36aaecc4
         }
     }
 
@@ -182,15 +160,6 @@
                 }
             }
             // Not suspended, just reconcile the children into the DOM
-<<<<<<< HEAD
-            (None, None) => {
-                children.reconcile_node(root, parent_scope, parent, next_sibling, children_bundle)
-            }
-            // Freshly suspended. Shift children into the detached parent, then add fallback to the
-            // DOM
-            (Some(vfallback), None) => {
-                children_bundle.shift(&suspense.detached_parent, NodeRef::default());
-=======
             (false, None) => {
                 children.reconcile_node(root, parent_scope, parent, slot, children_bundle)
             }
@@ -198,7 +167,6 @@
             // DOM
             (true, None) => {
                 children_bundle.shift(&suspense.detached_parent, DomSlot::at_end());
->>>>>>> 36aaecc4
 
                 children.reconcile_node(
                     root,
@@ -276,25 +244,10 @@
             BSuspense {
                 children_bundle,
                 detached_parent,
-                key: self.key,
-
-<<<<<<< HEAD
-            (
-                node_ref,
-                BSuspense {
-                    children_bundle,
-                    detached_parent,
-                    // We start hydration with the BSuspense being suspended.
-                    // A subsequent render will resume the BSuspense if not needed to be suspended.
-                    fallback: Some(Fallback::Fragment(fallback_fragment)),
-                },
-            )
-=======
                 // We start hydration with the BSuspense being suspended.
                 // A subsequent render will resume the BSuspense if not needed to be suspended.
                 fallback: Some(Fallback::Fragment(fallback_fragment)),
             }
->>>>>>> 36aaecc4
         }
     }
 }