--- conflicted
+++ resolved
@@ -3,7 +3,6 @@
 use std::cmp::Ordering;
 use std::collections::HashSet;
 use std::hash::Hash;
-use std::ops::Deref;
 use std::rc::Rc;
 
 use web_sys::Element;
@@ -26,41 +25,14 @@
 impl VList {
     // Splits a VList for creating / reconciling to a BList.
     fn split_for_blist(self) -> (Option<Key>, bool, Vec<VNode>) {
-<<<<<<< HEAD
         let mut fully_keyed = self.fully_keyed();
 
         let mut children = self
-=======
-        let fully_keyed = self.fully_keyed();
-
-        let children = self
->>>>>>> 36aaecc4
             .children
             .map(Rc::try_unwrap)
             .unwrap_or_else(|| Ok(Vec::new()))
             // Rc::unwrap_or_clone is not stable yet.
             .unwrap_or_else(|m| m.to_vec());
-
-<<<<<<< HEAD
-        if children.is_empty() {
-            // Without a placeholder the next element becomes first
-            // and corrupts the order of rendering
-            // We use empty text element to stake out a place
-            children.push(VText::new("").into());
-            fully_keyed = false;
-        }
-
-=======
->>>>>>> 36aaecc4
-        (self.key, fully_keyed, children)
-    }
-}
-
-impl Deref for BList {
-    type Target = Vec<BNode>;
-
-    fn deref(&self) -> &Self::Target {
-        &self.rev_children
     }
 }
 
@@ -446,10 +418,6 @@
         // The left items are known since we want to insert them
         // (self.children). For the right ones, we will look at the bundle,
         // i.e. the current DOM list element that we want to replace with self.
-<<<<<<< HEAD
-        let (key, fully_keyed, lefts) = self.split_for_blist();
-
-=======
         let (key, mut fully_keyed, mut lefts) = self.split_for_blist();
 
         if lefts.is_empty() {
@@ -460,7 +428,6 @@
             fully_keyed = false;
         }
 
->>>>>>> 36aaecc4
         let rights = &mut blist.rev_children;
         test_log!("lefts: {:?}", lefts);
         test_log!("rights: {:?}", rights);
@@ -492,16 +459,8 @@
             parent_scope: &AnyScope,
             parent: &Element,
             fragment: &mut Fragment,
-<<<<<<< HEAD
-        ) -> (NodeRef, Self::Bundle) {
-            let node_ref = NodeRef::default();
-            let (key, fully_keyed, vchildren) = self.split_for_blist();
-
-            let mut children = Vec::with_capacity(vchildren.len());
-=======
         ) -> Self::Bundle {
             let (key, fully_keyed, vchildren) = self.split_for_blist();
->>>>>>> 36aaecc4
 
             let mut children = Vec::with_capacity(vchildren.len());
 
@@ -513,22 +472,11 @@
 
             children.reverse();
 
-<<<<<<< HEAD
-            (
-                node_ref,
-                BList {
-                    rev_children: children,
-                    fully_keyed,
-                    key,
-                },
-            )
-=======
             BList {
                 rev_children: children,
                 fully_keyed,
                 key,
             }
->>>>>>> 36aaecc4
         }
     }
 }
