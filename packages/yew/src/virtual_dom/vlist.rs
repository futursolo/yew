--- conflicted
+++ resolved
@@ -16,11 +16,8 @@
 pub struct VList {
     /// The list of child [VNode]s
     pub(crate) children: Option<Rc<Vec<VNode>>>,
-<<<<<<< HEAD
 
     pub key: Option<Key>,
-=======
->>>>>>> 128ed427
 
     /// All [VNode]s in the VList have keys
     fully_keyed: FullyKeyedState,
@@ -51,15 +48,9 @@
 
     fn deref(&self) -> &Self::Target {
         match self.children {
-<<<<<<< HEAD
-            Some(ref m) => m.as_ref(),
-            None => {
-                // This is mutable because the VNode is not Sync
-=======
             Some(ref m) => m,
             None => {
                 // This is mutable because the Vec<VNode> is not Sync
->>>>>>> 128ed427
                 static mut EMPTY: Vec<VNode> = Vec::new();
                 // SAFETY: The EMPTY value is always read-only
                 unsafe { &EMPTY }
@@ -90,11 +81,7 @@
     pub fn with_children(children: Vec<VNode>, key: Option<Key>) -> Self {
         let mut vlist = VList {
             fully_keyed: FullyKeyedState::Unknown,
-<<<<<<< HEAD
-            children: Some(children.into()),
-=======
             children: Some(Rc::new(children)),
->>>>>>> 128ed427
             key,
         };
         vlist.fully_keyed = if vlist.fully_keyed() {
@@ -106,20 +93,12 @@
     }
 
     #[inline(never)]
-<<<<<<< HEAD
     fn children_mut(&mut self) -> &mut Vec<VNode> {
-=======
-    pub fn children_mut(&mut self) -> &mut Vec<VNode> {
->>>>>>> 128ed427
         loop {
             match self.children {
                 Some(ref mut m) => return Rc::make_mut(m),
                 None => {
-<<<<<<< HEAD
-                    self.children = Some(Rc::default());
-=======
                     self.children = Some(Rc::new(Vec::new()));
->>>>>>> 128ed427
                 }
             }
         }
@@ -159,14 +138,7 @@
         match self.fully_keyed {
             FullyKeyedState::KnownFullyKeyed => true,
             FullyKeyedState::KnownMissingKeys => false,
-<<<<<<< HEAD
-            FullyKeyedState::Unknown => match self.children {
-                Some(ref m) => m.iter().all(|c| c.has_key()),
-                None => true,
-            },
-=======
             FullyKeyedState::Unknown => self.iter().all(|c| c.has_key()),
->>>>>>> 128ed427
         }
     }
 }
@@ -231,15 +203,9 @@
             parent_scope: &AnyScope,
             hydratable: bool,
         ) {
-<<<<<<< HEAD
-            match self.children.as_ref().map(|m| &m[..]) {
-                None | Some([]) => {}
-                Some([child]) => {
-=======
             match &self[..] {
                 [] => {}
                 [child] => {
->>>>>>> 128ed427
                     child.render_into_stream(w, parent_scope, hydratable).await;
                 }
                 Some(children) => {
@@ -301,12 +267,8 @@
                         }
                     }
 
-<<<<<<< HEAD
-                    render_child_iter(children.iter(), w, parent_scope, hydratable).await;
-=======
                     let children = self.iter();
                     render_child_iter(children, w, parent_scope, hydratable).await;
->>>>>>> 128ed427
                 }
             }
         }
