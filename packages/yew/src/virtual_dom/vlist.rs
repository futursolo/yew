//! This module contains fragments implementation.
use std::ops::{Deref, DerefMut};
use std::rc::Rc;

use super::{Key, VNode};

#[derive(Clone, Copy, Debug, PartialEq)]
enum FullyKeyedState {
    KnownFullyKeyed,
    KnownMissingKeys,
    Unknown,
}

/// This struct represents a fragment of the Virtual DOM tree.
#[derive(Clone, Debug)]
pub struct VList {
    /// The list of child [VNode]s
    pub(crate) children: Option<Rc<Vec<VNode>>>,

    pub key: Option<Key>,

    /// All [VNode]s in the VList have keys
    fully_keyed: FullyKeyedState,
}

impl PartialEq for VList {
    fn eq(&self, other: &Self) -> bool {
        self.key == other.key
            && match (self.children.as_ref(), other.children.as_ref()) {
                // We try to use ptr_eq if both are behind Rc,
                // Somehow VNode is not Eq?
                (Some(l), Some(r)) if Rc::ptr_eq(l, r) => true,
                // We fallback to PartialEq if left and right didn't point to the same memory
                // address.
                (l, r) => l == r,
            }
    }
}

impl Default for VList {
    fn default() -> Self {
        Self::new()
    }
}

impl Deref for VList {
    type Target = Vec<VNode>;

    fn deref(&self) -> &Self::Target {
        match self.children {
            Some(ref m) => m,
            None => {
                // This is mutable because the Vec<VNode> is not Sync
                static mut EMPTY: Vec<VNode> = Vec::new();
                // SAFETY: The EMPTY value is always read-only
                unsafe { &EMPTY }
            }
        }
    }
}

impl DerefMut for VList {
    fn deref_mut(&mut self) -> &mut Self::Target {
        self.fully_keyed = FullyKeyedState::Unknown;
        self.children_mut()
    }
}

impl VList {
    /// Creates a new empty [VList] instance.
    #[inline]
    pub const fn new() -> Self {
        Self {
            children: None,
            key: None,
            fully_keyed: FullyKeyedState::KnownFullyKeyed,
        }
    }

    /// Creates a new [VList] instance with children.
    pub fn with_children(children: Vec<VNode>, key: Option<Key>) -> Self {
        let mut vlist = VList {
            fully_keyed: FullyKeyedState::Unknown,
            children: Some(Rc::new(children)),
            key,
        };
        vlist.recheck_fully_keyed();
        vlist
    }

<<<<<<< HEAD
    #[inline(never)]
    fn children_mut(&mut self) -> &mut Vec<VNode> {
=======
    pub(crate) fn children_mut(&mut self) -> &mut Vec<VNode> {
>>>>>>> 62265086
        loop {
            match self.children {
                Some(ref mut m) => return Rc::make_mut(m),
                None => {
                    self.children = Some(Rc::new(Vec::new()));
                }
            }
        }
    }

    /// Add [VNode] child.
    pub fn add_child(&mut self, child: VNode) {
        if self.fully_keyed == FullyKeyedState::KnownFullyKeyed && !child.has_key() {
            self.fully_keyed = FullyKeyedState::KnownMissingKeys;
        }
        self.children_mut().push(child);
    }

    /// Add multiple [VNode] children.
    pub fn add_children(&mut self, children: impl IntoIterator<Item = VNode>) {
        let it = children.into_iter();
        let bound = it.size_hint();
        self.children_mut().reserve(bound.1.unwrap_or(bound.0));
        for ch in it {
            self.add_child(ch);
        }
    }

    /// Recheck, if the all the children have keys.
    ///
    /// You can run this, after modifying the child list through the [DerefMut] implementation of
    /// [VList], to precompute an internally kept flag, which speeds up reconciliation later.
    pub fn recheck_fully_keyed(&mut self) {
        self.fully_keyed = if self.fully_keyed() {
            FullyKeyedState::KnownFullyKeyed
        } else {
            FullyKeyedState::KnownMissingKeys
        };
    }

    pub(crate) fn fully_keyed(&self) -> bool {
        match self.fully_keyed {
            FullyKeyedState::KnownFullyKeyed => true,
            FullyKeyedState::KnownMissingKeys => false,
            FullyKeyedState::Unknown => self.iter().all(|c| c.has_key()),
        }
    }
}

#[cfg(test)]
mod test {
    use super::*;
    use crate::virtual_dom::{VTag, VText};

    #[test]
    fn mutably_change_children() {
        let mut vlist = VList::new();
        assert_eq!(
            vlist.fully_keyed,
            FullyKeyedState::KnownFullyKeyed,
            "should start fully keyed"
        );
        // add a child that is keyed
        vlist.add_child(VNode::VTag({
            let mut tag = VTag::new("a");
            tag.key = Some(42u32.into());
            tag.into()
        }));
        assert_eq!(
            vlist.fully_keyed,
            FullyKeyedState::KnownFullyKeyed,
            "should still be fully keyed"
        );
        assert_eq!(vlist.len(), 1, "should contain 1 child");
        // now add a child that is not keyed
        vlist.add_child(VNode::VText(VText::new("lorem ipsum")));
        assert_eq!(
            vlist.fully_keyed,
            FullyKeyedState::KnownMissingKeys,
            "should not be fully keyed, text tags have no key"
        );
        let _: &mut [VNode] = &mut vlist; // Use deref mut
        assert_eq!(
            vlist.fully_keyed,
            FullyKeyedState::Unknown,
            "key state should be unknown, since it was potentially modified through children"
        );
    }
}

#[cfg(feature = "ssr")]
mod feat_ssr {
    use std::fmt::Write;
    use std::task::Poll;

    use futures::stream::StreamExt;
    use futures::{join, pin_mut, poll, FutureExt};

    use super::*;
    use crate::html::AnyScope;
    use crate::platform::fmt::{self, BufWriter};

    impl VList {
        pub(crate) async fn render_into_stream(
            &self,
            w: &mut BufWriter,
            parent_scope: &AnyScope,
            hydratable: bool,
        ) {
            match &self[..] {
                [] => {}
                [child] => {
                    child.render_into_stream(w, parent_scope, hydratable).await;
                }
                _ => {
                    async fn render_child_iter<'a, I>(
                        mut children: I,
                        w: &mut BufWriter,
                        parent_scope: &AnyScope,
                        hydratable: bool,
                    ) where
                        I: Iterator<Item = &'a VNode>,
                    {
                        let mut w = w;
                        while let Some(m) = children.next() {
                            let child_fur = async move {
                                // Rust's Compiler does not release the mutable reference to
                                // BufWriter until the end of the loop, regardless of whether an
                                // await statement has dropped the child_fur.
                                //
                                // We capture and return the mutable reference to avoid this.

                                m.render_into_stream(w, parent_scope, hydratable).await;
                                w
                            };
                            pin_mut!(child_fur);

                            match poll!(child_fur.as_mut()) {
                                Poll::Pending => {
                                    let (mut next_w, next_r) = fmt::buffer();
                                    // Move buf writer into an async block for it to be dropped at
                                    // the end of the future.
                                    let rest_render_fur = async move {
                                        render_child_iter(
                                            children,
                                            &mut next_w,
                                            parent_scope,
                                            hydratable,
                                        )
                                        .await;
                                    }
                                    // boxing to avoid recursion
                                    .boxed_local();

                                    let transfer_fur = async move {
                                        let w = child_fur.await;

                                        pin_mut!(next_r);
                                        while let Some(m) = next_r.next().await {
                                            let _ = w.write_str(m.as_str());
                                        }
                                    };

                                    join!(rest_render_fur, transfer_fur);
                                    break;
                                }
                                Poll::Ready(w_) => {
                                    w = w_;
                                }
                            }
                        }
                    }

                    let children = self.iter();
                    render_child_iter(children, w, parent_scope, hydratable).await;
                }
            }
        }
    }
}

#[cfg(not(target_arch = "wasm32"))]
#[cfg(feature = "ssr")]
#[cfg(test)]
mod ssr_tests {
    use tokio::test;

    use crate::prelude::*;
    use crate::ServerRenderer;

    #[test]
    async fn test_text_back_to_back() {
        #[function_component]
        fn Comp() -> Html {
            let s = "world";

            html! { <div>{"Hello "}{s}{"!"}</div> }
        }

        let s = ServerRenderer::<Comp>::new()
            .hydratable(false)
            .render()
            .await;

        assert_eq!(s, "<div>Hello world!</div>");
    }

    #[test]
    async fn test_fragment() {
        #[derive(PartialEq, Properties, Debug)]
        struct ChildProps {
            name: String,
        }

        #[function_component]
        fn Child(props: &ChildProps) -> Html {
            html! { <div>{"Hello, "}{&props.name}{"!"}</div> }
        }

        #[function_component]
        fn Comp() -> Html {
            html! {
                <>
                    <Child name="Jane" />
                    <Child name="John" />
                    <Child name="Josh" />
                </>
            }
        }

        let s = ServerRenderer::<Comp>::new()
            .hydratable(false)
            .render()
            .await;

        assert_eq!(
            s,
            "<div>Hello, Jane!</div><div>Hello, John!</div><div>Hello, Josh!</div>"
        );
    }
}<|MERGE_RESOLUTION|>--- conflicted
+++ resolved
@@ -88,12 +88,7 @@
         vlist
     }
 
-<<<<<<< HEAD
-    #[inline(never)]
     fn children_mut(&mut self) -> &mut Vec<VNode> {
-=======
-    pub(crate) fn children_mut(&mut self) -> &mut Vec<VNode> {
->>>>>>> 62265086
         loop {
             match self.children {
                 Some(ref mut m) => return Rc::make_mut(m),
