//! This module contains fragments implementation.
use std::ops::{Deref, DerefMut};
use std::rc::Rc;

use super::{Key, VNode};

#[derive(Clone, Copy, Debug, PartialEq)]
enum FullyKeyedState {
    KnownFullyKeyed,
    KnownMissingKeys,
    Unknown,
}

/// This struct represents a fragment of the Virtual DOM tree.
#[derive(Clone, Debug)]
pub struct VList {
    /// The list of child [VNode]s
    pub(crate) children: Option<Rc<Vec<VNode>>>,
<<<<<<< HEAD

    pub key: Option<Key>,
=======
>>>>>>> 36aaecc4

    /// All [VNode]s in the VList have keys
    fully_keyed: FullyKeyedState,
}

impl PartialEq for VList {
    fn eq(&self, other: &Self) -> bool {
        self.key == other.key
            && match (self.children.as_ref(), other.children.as_ref()) {
                // We try to use ptr_eq if both are behind Rc,
                // Somehow VNode is not Eq?
                (Some(l), Some(r)) if Rc::ptr_eq(l, r) => true,
                // We fallback to PartialEq if left and right didn't point to the same memory
                // address.
                (l, r) => l == r,
            }
    }
}

impl Default for VList {
    fn default() -> Self {
        Self::new()
    }
}

impl Deref for VList {
    type Target = Vec<VNode>;

    fn deref(&self) -> &Self::Target {
        match self.children {
            Some(ref m) => m,
            None => {
                // This is mutable because the Vec<VNode> is not Sync
                static mut EMPTY: Vec<VNode> = Vec::new();
                // SAFETY: The EMPTY value is always read-only
                unsafe { &EMPTY }
            }
        }
    }
}

impl DerefMut for VList {
    fn deref_mut(&mut self) -> &mut Self::Target {
        self.fully_keyed = FullyKeyedState::Unknown;
        self.children_mut()
    }
}

impl VList {
    /// Creates a new empty [VList] instance.
    #[inline]
    pub const fn new() -> Self {
        Self {
            children: None,
            key: None,
            fully_keyed: FullyKeyedState::KnownFullyKeyed,
        }
    }

    /// Creates a new [VList] instance with children.
    pub fn with_children(children: Vec<VNode>, key: Option<Key>) -> Self {
        let mut vlist = VList {
            fully_keyed: FullyKeyedState::Unknown,
            children: Some(Rc::new(children)),
            key,
        };
        vlist.recheck_fully_keyed();
        vlist
    }

    // Returns a mutable reference to children, allocates the children if it hasn't been done.
    //
    // This method does not reassign key state. So it should only be used internally.
    fn children_mut(&mut self) -> &mut Vec<VNode> {
        loop {
            match self.children {
                Some(ref mut m) => return Rc::make_mut(m),
                None => {
                    self.children = Some(Rc::new(Vec::new()));
                }
            }
        }
    }

    /// Add [VNode] child.
    pub fn add_child(&mut self, child: VNode) {
        if self.fully_keyed == FullyKeyedState::KnownFullyKeyed && !child.has_key() {
            self.fully_keyed = FullyKeyedState::KnownMissingKeys;
        }
        self.children_mut().push(child);
    }

    /// Add multiple [VNode] children.
    pub fn add_children(&mut self, children: impl IntoIterator<Item = VNode>) {
        let it = children.into_iter();
        let bound = it.size_hint();
        self.children_mut().reserve(bound.1.unwrap_or(bound.0));
        for ch in it {
            self.add_child(ch);
        }
    }

    /// Recheck, if the all the children have keys.
    ///
    /// You can run this, after modifying the child list through the [DerefMut] implementation of
    /// [VList], to precompute an internally kept flag, which speeds up reconciliation later.
    pub fn recheck_fully_keyed(&mut self) {
        self.fully_keyed = if self.fully_keyed() {
            FullyKeyedState::KnownFullyKeyed
        } else {
            FullyKeyedState::KnownMissingKeys
        };
    }

    pub(crate) fn fully_keyed(&self) -> bool {
        match self.fully_keyed {
            FullyKeyedState::KnownFullyKeyed => true,
            FullyKeyedState::KnownMissingKeys => false,
            FullyKeyedState::Unknown => self.iter().all(|c| c.has_key()),
        }
    }
}

#[cfg(test)]
mod test {
    use super::*;
    use crate::virtual_dom::{VTag, VText};

    #[test]
    fn mutably_change_children() {
        let mut vlist = VList::new();
        assert_eq!(
            vlist.fully_keyed,
            FullyKeyedState::KnownFullyKeyed,
            "should start fully keyed"
        );
        // add a child that is keyed
        vlist.add_child(VNode::VTag({
            let mut tag = VTag::new("a");
            tag.key = Some(42u32.into());
            tag.into()
        }));
        assert_eq!(
            vlist.fully_keyed,
            FullyKeyedState::KnownFullyKeyed,
            "should still be fully keyed"
        );
        assert_eq!(vlist.len(), 1, "should contain 1 child");
        // now add a child that is not keyed
        vlist.add_child(VNode::VText(VText::new("lorem ipsum")));
        assert_eq!(
            vlist.fully_keyed,
            FullyKeyedState::KnownMissingKeys,
            "should not be fully keyed, text tags have no key"
        );
        let _: &mut [VNode] = &mut vlist; // Use deref mut
        assert_eq!(
            vlist.fully_keyed,
            FullyKeyedState::Unknown,
            "key state should be unknown, since it was potentially modified through children"
        );
    }
}

#[cfg(feature = "ssr")]
mod feat_ssr {
    use std::fmt::Write;
    use std::task::Poll;

    use futures::stream::StreamExt;
    use futures::{join, pin_mut, poll, FutureExt};

    use super::*;
    use crate::html::AnyScope;
    use crate::platform::fmt::{self, BufWriter};

    impl VList {
        pub(crate) async fn render_into_stream(
            &self,
            w: &mut BufWriter,
            parent_scope: &AnyScope,
            hydratable: bool,
        ) {
            match &self[..] {
                [] => {}
                [child] => {
                    child.render_into_stream(w, parent_scope, hydratable).await;
                }
                _ => {
                    async fn render_child_iter<'a, I>(
                        mut children: I,
                        w: &mut BufWriter,
                        parent_scope: &AnyScope,
                        hydratable: bool,
                    ) where
                        I: Iterator<Item = &'a VNode>,
                    {
                        let mut w = w;
                        while let Some(m) = children.next() {
                            let child_fur = async move {
                                // Rust's Compiler does not release the mutable reference to
                                // BufWriter until the end of the loop, regardless of whether an
                                // await statement has dropped the child_fur.
                                //
                                // We capture and return the mutable reference to avoid this.

                                m.render_into_stream(w, parent_scope, hydratable).await;
                                w
                            };
                            pin_mut!(child_fur);

                            match poll!(child_fur.as_mut()) {
                                Poll::Pending => {
                                    let (mut next_w, next_r) = fmt::buffer();
                                    // Move buf writer into an async block for it to be dropped at
                                    // the end of the future.
                                    let rest_render_fur = async move {
                                        render_child_iter(
                                            children,
                                            &mut next_w,
                                            parent_scope,
                                            hydratable,
                                        )
                                        .await;
                                    }
                                    // boxing to avoid recursion
                                    .boxed_local();

                                    let transfer_fur = async move {
                                        let w = child_fur.await;

                                        pin_mut!(next_r);
                                        while let Some(m) = next_r.next().await {
                                            let _ = w.write_str(m.as_str());
                                        }
                                    };

                                    join!(rest_render_fur, transfer_fur);
                                    break;
                                }
                                Poll::Ready(w_) => {
                                    w = w_;
                                }
                            }
                        }
                    }

                    let children = self.iter();
                    render_child_iter(children, w, parent_scope, hydratable).await;
                }
            }
        }
    }
}

#[cfg(not(target_arch = "wasm32"))]
#[cfg(feature = "ssr")]
#[cfg(test)]
mod ssr_tests {
    use tokio::test;

    use crate::prelude::*;
    use crate::ServerRenderer;

    #[test]
    async fn test_text_back_to_back() {
        #[function_component]
        fn Comp() -> Html {
            let s = "world";

            html! { <div>{"Hello "}{s}{"!"}</div> }
        }

        let s = ServerRenderer::<Comp>::new()
            .hydratable(false)
            .render()
            .await;

        assert_eq!(s, "<div>Hello world!</div>");
    }

    #[test]
    async fn test_fragment() {
        #[derive(PartialEq, Properties, Debug)]
        struct ChildProps {
            name: String,
        }

        #[function_component]
        fn Child(props: &ChildProps) -> Html {
            html! { <div>{"Hello, "}{&props.name}{"!"}</div> }
        }

        #[function_component]
        fn Comp() -> Html {
            html! {
                <>
                    <Child name="Jane" />
                    <Child name="John" />
                    <Child name="Josh" />
                </>
            }
        }

        let s = ServerRenderer::<Comp>::new()
            .hydratable(false)
            .render()
            .await;

        assert_eq!(
            s,
            "<div>Hello, Jane!</div><div>Hello, John!</div><div>Hello, Josh!</div>"
        );
    }
}<|MERGE_RESOLUTION|>--- conflicted
+++ resolved
@@ -16,12 +16,7 @@
 pub struct VList {
     /// The list of child [VNode]s
     pub(crate) children: Option<Rc<Vec<VNode>>>,
-<<<<<<< HEAD
-
     pub key: Option<Key>,
-=======
->>>>>>> 36aaecc4
-
     /// All [VNode]s in the VList have keys
     fully_keyed: FullyKeyedState,
 }
