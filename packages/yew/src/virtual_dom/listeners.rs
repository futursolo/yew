--- conflicted
+++ resolved
@@ -211,627 +211,4 @@
     fn default() -> Self {
         Self::None
     }
-<<<<<<< HEAD
-}
-
-#[derive(Clone, Hash, Eq, PartialEq, Debug)]
-struct EventDescriptor {
-    kind: ListenerKind,
-    passive: bool,
-}
-
-impl From<&dyn Listener> for EventDescriptor {
-    fn from(l: &dyn Listener) -> Self {
-        Self {
-            kind: l.kind(),
-            passive: l.passive(),
-        }
-    }
-}
-
-/// Ensures global event handler registration.
-//
-// Separate struct to DRY, while avoiding partial struct mutability.
-#[derive(Default, Debug)]
-struct GlobalHandlers {
-    /// Events with registered handlers that are possibly passive
-    handling: HashSet<EventDescriptor>,
-
-    /// Keep track of all listeners to drop them on registry drop.
-    /// The registry is never dropped in production.
-    #[cfg(test)]
-    #[allow(clippy::type_complexity)]
-    registered: Vec<(ListenerKind, Closure<dyn Fn(web_sys::Event)>)>,
-}
-
-impl GlobalHandlers {
-    /// Ensure a descriptor has a global event handler assigned
-    fn ensure_handled(&mut self, desc: EventDescriptor) {
-        if !self.handling.contains(&desc) {
-            let cl = BODY.with(|body| {
-                let cl = Closure::wrap(Box::new({
-                    let desc = desc.clone();
-                    move |e: Event| Registry::handle(desc.clone(), e)
-                }) as Box<dyn Fn(Event)>);
-                AsRef::<web_sys::EventTarget>::as_ref(body)
-                    .add_event_listener_with_callback_and_add_event_listener_options(
-                        desc.kind.type_name(),
-                        cl.as_ref().unchecked_ref(),
-                        &{
-                            let mut opts = web_sys::AddEventListenerOptions::new();
-                            opts.capture(true);
-                            // We need to explicitly set passive to override any browser defaults
-                            opts.passive(desc.passive);
-                            opts
-                        },
-                    )
-                    .map_err(|e| format!("could not register global listener: {:?}", e))
-                    .unwrap();
-                cl
-            });
-
-            // Never drop the closure as this event handler is static
-            #[cfg(not(test))]
-            cl.forget();
-            #[cfg(test)]
-            self.registered.push((desc.kind.clone(), cl));
-
-            self.handling.insert(desc);
-        }
-    }
-}
-
-// Enable resetting between tests
-#[cfg(test)]
-impl Drop for GlobalHandlers {
-    fn drop(&mut self) {
-        BODY.with(|body| {
-            for (kind, cl) in std::mem::take(&mut self.registered) {
-                AsRef::<web_sys::EventTarget>::as_ref(body)
-                    .remove_event_listener_with_callback(
-                        kind.type_name(),
-                        cl.as_ref().unchecked_ref(),
-                    )
-                    .unwrap();
-            }
-        });
-    }
-}
-
-/// Global multiplexing event handler registry
-#[derive(Default, Debug)]
-struct Registry {
-    /// Counter for assigning new IDs
-    id_counter: u32,
-
-    /// Registered global event handlers
-    global: GlobalHandlers,
-
-    /// Contains all registered event listeners by listener ID
-    by_id: HashMap<u32, HashMap<EventDescriptor, Vec<Rc<dyn Listener>>>>,
-}
-
-impl Registry {
-    /// Run f with access to global Registry
-    #[inline]
-    fn with<R>(f: impl FnOnce(&mut Registry) -> R) -> R {
-        REGISTRY.with(|r| f(&mut *r.borrow_mut()))
-    }
-
-    /// Register all passed listeners under ID
-    fn register(&mut self, id: u32, listeners: &[Option<Rc<dyn Listener>>]) {
-        let mut by_desc =
-            HashMap::<EventDescriptor, Vec<Rc<dyn Listener>>>::with_capacity(listeners.len());
-        for l in listeners.iter().filter_map(|l| l.as_ref()).cloned() {
-            let desc = EventDescriptor::from(l.deref());
-            self.global.ensure_handled(desc.clone());
-            by_desc.entry(desc).or_default().push(l);
-        }
-        self.by_id.insert(id, by_desc);
-    }
-
-    /// Patch an already registered set of handlers
-    fn patch(&mut self, id: &u32, listeners: &[Option<Rc<dyn Listener>>]) {
-        if let Some(by_desc) = self.by_id.get_mut(id) {
-            // Keeping empty vectors is fine. Those don't do much and should happen rarely.
-            for v in by_desc.values_mut() {
-                v.clear()
-            }
-
-            for l in listeners.iter().filter_map(|l| l.as_ref()).cloned() {
-                let desc = EventDescriptor::from(l.deref());
-                self.global.ensure_handled(desc.clone());
-                by_desc.entry(desc).or_default().push(l);
-            }
-        }
-    }
-
-    /// Unregister any existing listeners for ID
-    fn unregister(&mut self, id: &u32) {
-        self.by_id.remove(id);
-    }
-
-    /// Set unique listener ID onto element and return it
-    fn set_listener_id(&mut self, el: &Element) -> u32 {
-        let id = self.id_counter;
-        self.id_counter += 1;
-
-        LISTENER_ID_PROP.with(|prop| {
-            if !js_sys::Reflect::set(el, prop, &js_sys::Number::from(id)).unwrap() {
-                panic!("failed to set listener ID property");
-            }
-        });
-
-        id
-    }
-
-    /// Handle a global event firing
-    fn handle(desc: EventDescriptor, event: Event) {
-        let target = match event
-            .target()
-            .and_then(|el| el.dyn_into::<web_sys::Element>().ok())
-        {
-            Some(el) => el,
-            None => return,
-        };
-
-        Self::run_handlers(desc, event, target);
-    }
-
-    fn run_handlers(desc: EventDescriptor, event: Event, target: web_sys::Element) {
-        let run_handler = |el: &web_sys::Element| {
-            if let Some(l) = LISTENER_ID_PROP
-                .with(|prop| js_sys::Reflect::get(el, prop).ok())
-                .and_then(|v| v.dyn_into().ok())
-                .and_then(|num: js_sys::Number| {
-                    Registry::with(|r| {
-                        r.by_id
-                            .get(&(num.value_of() as u32))
-                            .and_then(|s| s.get(&desc))
-                            .cloned()
-                    })
-                })
-            {
-                for l in l {
-                    l.handle(event.clone());
-                }
-            }
-        };
-
-        run_handler(&target);
-
-        if BUBBLE_EVENTS.load(Ordering::Relaxed) {
-            let mut el = target;
-            while !event.cancel_bubble() {
-                el = match el.parent_element() {
-                    Some(el) => el,
-                    None => break,
-                };
-                run_handler(&el);
-            }
-        }
-    }
-}
-
-#[cfg(all(test, feature = "wasm_test"))]
-mod tests {
-    use std::marker::PhantomData;
-
-    use wasm_bindgen_test::{wasm_bindgen_test as test, wasm_bindgen_test_configure};
-    use web_sys::{Event, EventInit, MouseEvent};
-    wasm_bindgen_test_configure!(run_in_browser);
-
-    use crate::{html, html::TargetCast, scheduler, AppHandle, Component, Context, Html};
-    use gloo_utils::document;
-    use wasm_bindgen::JsCast;
-    use yew::Callback;
-
-    #[derive(Clone)]
-    enum Message {
-        Action,
-        StopListening,
-        SetText(String),
-    }
-
-    #[derive(Default)]
-    struct State {
-        stop_listening: bool,
-        action: u32,
-        text: String,
-    }
-
-    trait Mixin {
-        fn view<C>(ctx: &Context<C>, state: &State) -> Html
-        where
-            C: Component<Message = Message>,
-        {
-            let link = ctx.link().clone();
-            let onclick = Callback::from(move |_| {
-                link.send_message(Message::Action);
-                scheduler::start_now();
-            });
-
-            if state.stop_listening {
-                html! {
-                    <a>{state.action}</a>
-                }
-            } else {
-                html! {
-                    <a {onclick}>
-                        {state.action}
-                    </a>
-                }
-            }
-        }
-    }
-
-    struct Comp<M>
-    where
-        M: Mixin + 'static,
-    {
-        state: State,
-        pd: PhantomData<M>,
-    }
-
-    impl<M> Component for Comp<M>
-    where
-        M: Mixin + 'static,
-    {
-        type Message = Message;
-        type Properties = ();
-
-        fn create(_: &Context<Self>) -> Self {
-            Comp {
-                state: Default::default(),
-                pd: PhantomData,
-            }
-        }
-
-        fn update(&mut self, _: &Context<Self>, msg: Self::Message) -> bool {
-            match msg {
-                Message::Action => {
-                    self.state.action += 1;
-                }
-                Message::StopListening => {
-                    self.state.stop_listening = true;
-                }
-                Message::SetText(s) => {
-                    self.state.text = s;
-                }
-            };
-            true
-        }
-
-        fn view(&self, ctx: &Context<Self>) -> crate::Html {
-            M::view(ctx, &self.state)
-        }
-    }
-
-    fn assert_count(el: &web_sys::HtmlElement, count: isize) {
-        assert_eq!(el.text_content(), Some(count.to_string()))
-    }
-
-    fn get_el_by_tag(tag: &str) -> web_sys::HtmlElement {
-        document()
-            .query_selector(tag)
-            .unwrap()
-            .unwrap()
-            .dyn_into::<web_sys::HtmlElement>()
-            .unwrap()
-    }
-
-    fn init<M>(tag: &str) -> (AppHandle<Comp<M>>, web_sys::HtmlElement)
-    where
-        M: Mixin,
-    {
-        // Remove any existing listeners and elements
-        super::Registry::with(|r| *r = Default::default());
-        if let Some(el) = document().query_selector(tag).unwrap() {
-            el.parent_element().unwrap().remove();
-        }
-
-        let root = document().create_element("div").unwrap();
-        document().body().unwrap().append_child(&root).unwrap();
-        let app = crate::start_app_in_element::<Comp<M>>(root);
-        scheduler::start_now();
-
-        (app, get_el_by_tag(tag))
-    }
-
-    #[test]
-    fn synchronous() {
-        struct Synchronous;
-
-        impl Mixin for Synchronous {}
-
-        let (link, el) = init::<Synchronous>("a");
-
-        assert_count(&el, 0);
-
-        el.click();
-        assert_count(&el, 1);
-
-        el.click();
-        assert_count(&el, 2);
-
-        link.send_message(Message::StopListening);
-        scheduler::start_now();
-
-        el.click();
-        assert_count(&el, 2);
-    }
-
-    #[test]
-    async fn non_bubbling_event() {
-        struct NonBubbling;
-
-        impl Mixin for NonBubbling {
-            fn view<C>(ctx: &Context<C>, state: &State) -> Html
-            where
-                C: Component<Message = Message>,
-            {
-                let link = ctx.link().clone();
-                let onblur = Callback::from(move |_| {
-                    link.send_message(Message::Action);
-                    scheduler::start_now();
-                });
-                html! {
-                    <div>
-                        <a>
-                            <input id="input" {onblur} type="text" />
-                            {state.action}
-                        </a>
-                    </div>
-                }
-            }
-        }
-
-        let (_, el) = init::<NonBubbling>("a");
-
-        assert_count(&el, 0);
-
-        let input = document().get_element_by_id("input").unwrap();
-
-        input
-            .dispatch_event(
-                &Event::new_with_event_init_dict("blur", &{
-                    let mut dict = EventInit::new();
-                    dict.bubbles(false);
-                    dict
-                })
-                .unwrap(),
-            )
-            .unwrap();
-
-        assert_count(&el, 1);
-    }
-
-    #[test]
-    fn bubbling() {
-        struct Bubbling;
-
-        impl Mixin for Bubbling {
-            fn view<C>(ctx: &Context<C>, state: &State) -> Html
-            where
-                C: Component<Message = Message>,
-            {
-                if state.stop_listening {
-                    html! {
-                        <div>
-                            <a>
-                                {state.action}
-                            </a>
-                        </div>
-                    }
-                } else {
-                    let link = ctx.link().clone();
-                    let cb = Callback::from(move |_| {
-                        link.send_message(Message::Action);
-                        scheduler::start_now();
-                    });
-                    html! {
-                        <div onclick={cb.clone()}>
-                            <a onclick={cb}>
-                                {state.action}
-                            </a>
-                        </div>
-                    }
-                }
-            }
-        }
-
-        let (link, el) = init::<Bubbling>("a");
-
-        assert_count(&el, 0);
-
-        el.click();
-        assert_count(&el, 2);
-
-        el.click();
-        assert_count(&el, 4);
-
-        link.send_message(Message::StopListening);
-        scheduler::start_now();
-        el.click();
-        assert_count(&el, 4);
-    }
-
-    #[test]
-    fn cancel_bubbling() {
-        struct CancelBubbling;
-
-        impl Mixin for CancelBubbling {
-            fn view<C>(ctx: &Context<C>, state: &State) -> Html
-            where
-                C: Component<Message = Message>,
-            {
-                let link = ctx.link().clone();
-                let onclick = Callback::from(move |_| {
-                    link.send_message(Message::Action);
-                    scheduler::start_now();
-                });
-
-                let link = ctx.link().clone();
-                let onclick2 = Callback::from(move |e: MouseEvent| {
-                    e.stop_propagation();
-                    link.send_message(Message::Action);
-                    scheduler::start_now();
-                });
-
-                html! {
-                    <div onclick={onclick}>
-                        <a onclick={onclick2}>
-                            {state.action}
-                        </a>
-                    </div>
-                }
-            }
-        }
-
-        let (_, el) = init::<CancelBubbling>("a");
-
-        assert_count(&el, 0);
-
-        el.click();
-        assert_count(&el, 1);
-
-        el.click();
-        assert_count(&el, 2);
-    }
-
-    #[test]
-    fn cancel_bubbling_nested() {
-        // Here an event is being delivered to a DOM node which does
-        // _not_ have a listener but which is contained within an
-        // element that does and which cancels the bubble.
-        struct CancelBubbling;
-
-        impl Mixin for CancelBubbling {
-            fn view<C>(ctx: &Context<C>, state: &State) -> Html
-            where
-                C: Component<Message = Message>,
-            {
-                let link = ctx.link().clone();
-                let onclick = Callback::from(move |_| {
-                    link.send_message(Message::Action);
-                    scheduler::start_now();
-                });
-
-                let link = ctx.link().clone();
-                let onclick2 = Callback::from(move |e: MouseEvent| {
-                    e.stop_propagation();
-                    link.send_message(Message::Action);
-                    scheduler::start_now();
-                });
-                html! {
-                    <div onclick={onclick}>
-                        <div onclick={onclick2}>
-                            <a>
-                                {state.action}
-                            </a>
-                        </div>
-                    </div>
-                }
-            }
-        }
-
-        let (_, el) = init::<CancelBubbling>("a");
-
-        assert_count(&el, 0);
-
-        el.click();
-        assert_count(&el, 1);
-
-        el.click();
-        assert_count(&el, 2);
-    }
-
-    fn test_input_listener<E>(make_event: impl Fn() -> E)
-    where
-        E: JsCast + std::fmt::Debug,
-    {
-        struct Input;
-
-        impl Mixin for Input {
-            fn view<C>(ctx: &Context<C>, state: &State) -> Html
-            where
-                C: Component<Message = Message>,
-            {
-                if state.stop_listening {
-                    html! {
-                        <div>
-                            <input type="text" />
-                            <p>{state.text.clone()}</p>
-                        </div>
-                    }
-                } else {
-                    let link = ctx.link().clone();
-                    let onchange = Callback::from(move |e: web_sys::Event| {
-                        let el: web_sys::HtmlInputElement = e.target_unchecked_into();
-                        link.send_message(Message::SetText(el.value()));
-                        scheduler::start_now();
-                    });
-
-                    let link = ctx.link().clone();
-                    let oninput = Callback::from(move |e: web_sys::InputEvent| {
-                        let el: web_sys::HtmlInputElement = e.target_unchecked_into();
-                        link.send_message(Message::SetText(el.value()));
-                        scheduler::start_now();
-                    });
-
-                    html! {
-                        <div>
-                            <input type="text" {onchange} {oninput} />
-                            <p>{state.text.clone()}</p>
-                        </div>
-                    }
-                }
-            }
-        }
-
-        let (link, input_el) = init::<Input>("input");
-        let input_el = input_el.dyn_into::<web_sys::HtmlInputElement>().unwrap();
-        let p_el = get_el_by_tag("p");
-
-        assert_eq!(&p_el.text_content().unwrap(), "");
-        for mut s in ["foo", "bar", "baz"].iter() {
-            input_el.set_value(s);
-            if s == &"baz" {
-                link.send_message(Message::StopListening);
-                scheduler::start_now();
-
-                s = &"bar";
-            }
-            input_el
-                .dyn_ref::<web_sys::EventTarget>()
-                .unwrap()
-                .dispatch_event(&make_event().dyn_into().unwrap())
-                .unwrap();
-            assert_eq!(&p_el.text_content().unwrap(), s);
-        }
-    }
-
-    #[test]
-    fn oninput() {
-        test_input_listener(|| {
-            web_sys::InputEvent::new_with_event_init_dict(
-                "input",
-                web_sys::InputEventInit::new().bubbles(true),
-            )
-            .unwrap()
-        })
-    }
-
-    #[test]
-    fn onchange() {
-        test_input_listener(|| {
-            web_sys::Event::new_with_event_init_dict(
-                "change",
-                web_sys::EventInit::new().bubbles(true),
-            )
-            .unwrap()
-        })
-    }
-=======
->>>>>>> 78d4204a
 }