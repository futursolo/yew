--- conflicted
+++ resolved
@@ -1,13 +1,7 @@
 //! This module contains the implementation of abstract virtual node.
 
-<<<<<<< HEAD
-use super::{Key, VChild, VComp, VDiff, VList, VPortal, VSuspense, VTag, VText};
-use crate::html::{AnyScope, IntoComponent, NodeRef};
-use gloo::console;
-=======
 use super::{Key, VChild, VComp, VList, VPortal, VSuspense, VTag, VText};
-use crate::html::BaseComponent;
->>>>>>> 78d4204a
+use crate::html::IntoComponent;
 use std::cmp::PartialEq;
 use std::fmt;
 use std::iter::FromIterator;
@@ -92,9 +86,6 @@
     }
 }
 
-<<<<<<< HEAD
-impl<ICOMP> From<VChild<ICOMP>> for VNode
-=======
 impl From<VPortal> for VNode {
     #[inline]
     fn from(vportal: VPortal) -> Self {
@@ -102,8 +93,7 @@
     }
 }
 
-impl<COMP> From<VChild<COMP>> for VNode
->>>>>>> 78d4204a
+impl<ICOMP> From<VChild<ICOMP>> for VNode
 where
     ICOMP: IntoComponent,
 {
