//! This module contains the implementation of a virtual element node [VTag].

use std::borrow::Cow;
use std::cmp::PartialEq;
use std::marker::PhantomData;
use std::mem;
use std::ops::{Deref, DerefMut};
use std::rc::Rc;

use web_sys::{HtmlInputElement as InputElement, HtmlTextAreaElement as TextAreaElement};

use super::{ApplyAttributeAs, AttrValue, Attributes, Key, Listener, Listeners, VNode};
use crate::html::{IntoPropValue, NodeRef};

/// SVG namespace string used for creating svg elements
pub const SVG_NAMESPACE: &str = "http://www.w3.org/2000/svg";

/// MathML namespace string used for creating MathML elements
pub const MATHML_NAMESPACE: &str = "http://www.w3.org/1998/Math/MathML";

/// Default namespace for html elements
pub const HTML_NAMESPACE: &str = "http://www.w3.org/1999/xhtml";

/// Value field corresponding to an [Element]'s `value` property
#[derive(Clone, Debug, Eq, PartialEq)]
pub(crate) struct Value<T>(Option<AttrValue>, PhantomData<T>);

impl<T> Default for Value<T> {
    fn default() -> Self {
        Self::new(None)
    }
}

impl<T> Value<T> {
    /// Create a new value. The caller should take care that the value is valid for the element's
    /// `value` property
    fn new(value: Option<AttrValue>) -> Self {
        Value(value, PhantomData)
    }

    /// Set a new value. The caller should take care that the value is valid for the element's
    /// `value` property
    fn set(&mut self, value: Option<AttrValue>) {
        self.0 = value;
    }
}

impl<T> Deref for Value<T> {
    type Target = Option<AttrValue>;

    fn deref(&self) -> &Self::Target {
        &self.0
    }
}

/// Fields specific to
/// [InputElement](https://developer.mozilla.org/en-US/docs/Web/HTML/Element/input) [VTag](crate::virtual_dom::VTag)s
#[derive(Debug, Clone, Default, Eq, PartialEq)]
pub(crate) struct InputFields {
    /// Contains a value of an
    /// [InputElement](https://developer.mozilla.org/en-US/docs/Web/HTML/Element/input).
    pub(crate) value: Value<InputElement>,
    /// Represents `checked` attribute of
    /// [input](https://developer.mozilla.org/en-US/docs/Web/HTML/Element/input#attr-checked).
    /// It exists to override standard behavior of `checked` attribute, because
    /// in original HTML it sets `defaultChecked` value of `InputElement`, but for reactive
    /// frameworks it's more useful to control `checked` value of an `InputElement`.
    pub(crate) checked: Option<bool>,
}

impl Deref for InputFields {
    type Target = Value<InputElement>;

    fn deref(&self) -> &Self::Target {
        &self.value
    }
}

impl DerefMut for InputFields {
    fn deref_mut(&mut self) -> &mut Self::Target {
        &mut self.value
    }
}

impl InputFields {
    /// Crate new attributes for an [InputElement] element
    fn new(value: Option<AttrValue>, checked: Option<bool>) -> Self {
        Self {
            value: Value::new(value),
            checked,
        }
    }
}

/// [VTag] fields that are specific to different [VTag] kinds.
/// Decreases the memory footprint of [VTag] by avoiding impossible field and value combinations.
#[derive(Debug, Clone)]
pub(crate) enum VTagInner {
    /// Fields specific to
    /// [InputElement](https://developer.mozilla.org/en-US/docs/Web/HTML/Element/input)
    /// [VTag]s
    Input(InputFields),
    /// Fields specific to
    /// [TextArea](https://developer.mozilla.org/en-US/docs/Web/HTML/Element/textarea)
    /// [VTag]s
    Textarea {
        /// Contains a value of an
        /// [TextArea](https://developer.mozilla.org/en-US/docs/Web/HTML/Element/textarea)
        value: Value<TextAreaElement>,
    },
    /// Fields for all other kinds of [VTag]s
    Other {
        /// A tag of the element.
        tag: Cow<'static, str>,
        /// children of the element.
        children: VNode,
    },
}

/// A type for a virtual
/// [Element](https://developer.mozilla.org/en-US/docs/Web/API/Element)
/// representation.
#[derive(Debug, Clone)]
pub struct VTag {
    /// [VTag] fields that are specific to different [VTag] kinds.
    pub(crate) inner: VTagInner,
    /// List of attached listeners.
    pub(crate) listeners: Listeners,
    /// A node reference used for DOM access in Component lifecycle methods
    pub node_ref: NodeRef,
    /// List of attributes.
    pub attributes: Attributes,
    pub key: Option<Key>,
}

impl VTag {
    /// Creates a new [VTag] instance with `tag` name (cannot be changed later in DOM).
    pub fn new(tag: impl Into<Cow<'static, str>>) -> Self {
        let tag: Cow<'static, str> = tag.into();
        Self::new_base(
            match &*tag.to_ascii_lowercase() {
                "input" => VTagInner::Input(Default::default()),
                "textarea" => VTagInner::Textarea {
                    value: Default::default(),
                },
                _ => VTagInner::Other {
                    tag,
                    children: Default::default(),
                },
            },
            Default::default(),
            Default::default(),
            Default::default(),
            Default::default(),
        )
    }

    /// Creates a new
    /// [InputElement](https://developer.mozilla.org/en-US/docs/Web/HTML/Element/input) [VTag]
    /// instance.
    ///
    /// Unlike [VTag::new()], this sets all the public fields of [VTag] in one call. This allows the
    /// compiler to inline property and child list construction in the `html!` macro. This enables
    /// higher instruction parallelism by reducing data dependency and avoids `memcpy` of Vtag
    /// fields.
    #[doc(hidden)]
    #[allow(clippy::too_many_arguments)]
    pub fn __new_input(
        value: Option<AttrValue>,
        checked: Option<bool>,
        node_ref: NodeRef,
        key: Option<Key>,
        // at bottom for more readable macro-expanded coded
        attributes: Attributes,
        listeners: Listeners,
    ) -> Self {
        VTag::new_base(
            VTagInner::Input(InputFields::new(
                value,
                // In HTML node `checked` attribute sets `defaultChecked` parameter,
                // but we use own field to control real `checked` parameter
                checked,
            )),
            node_ref,
            key,
            attributes,
            listeners,
        )
    }

    /// Creates a new
    /// [TextArea](https://developer.mozilla.org/en-US/docs/Web/HTML/Element/textarea) [VTag]
    /// instance.
    ///
    /// Unlike [VTag::new()], this sets all the public fields of [VTag] in one call. This allows the
    /// compiler to inline property and child list construction in the `html!` macro. This enables
    /// higher instruction parallelism by reducing data dependency and avoids `memcpy` of Vtag
    /// fields.
    #[doc(hidden)]
    #[allow(clippy::too_many_arguments)]
    pub fn __new_textarea(
        value: Option<AttrValue>,
        node_ref: NodeRef,
        key: Option<Key>,
        // at bottom for more readable macro-expanded coded
        attributes: Attributes,
        listeners: Listeners,
    ) -> Self {
        VTag::new_base(
            VTagInner::Textarea {
                value: Value::new(value),
            },
            node_ref,
            key,
            attributes,
            listeners,
        )
    }

    /// Creates a new [VTag] instance with `tag` name (cannot be changed later in DOM).
    ///
    /// Unlike [VTag::new()], this sets all the public fields of [VTag] in one call. This allows the
    /// compiler to inline property and child list construction in the `html!` macro. This enables
    /// higher instruction parallelism by reducing data dependency and avoids `memcpy` of Vtag
    /// fields.
    #[doc(hidden)]
    #[allow(clippy::too_many_arguments)]
    pub fn __new_other(
        tag: Cow<'static, str>,
        node_ref: NodeRef,
        key: Option<Key>,
        // at bottom for more readable macro-expanded coded
        attributes: Attributes,
        listeners: Listeners,
        children: VNode,
    ) -> Self {
        VTag::new_base(
            VTagInner::Other { tag, children },
            node_ref,
            key,
            attributes,
            listeners,
        )
    }

    /// Constructs a [VTag] from [VTagInner] and fields common to all [VTag] kinds
    #[inline]
    #[allow(clippy::too_many_arguments)]
    fn new_base(
        inner: VTagInner,
        node_ref: NodeRef,
        key: Option<Key>,
        attributes: Attributes,
        listeners: Listeners,
    ) -> Self {
        VTag {
            inner,
            attributes,
            listeners,
            node_ref,
            key,
        }
    }

    /// Returns tag of an [Element](web_sys::Element). In HTML tags are always uppercase.
    pub fn tag(&self) -> &str {
        match &self.inner {
            VTagInner::Input { .. } => "input",
            VTagInner::Textarea { .. } => "textarea",
            VTagInner::Other { tag, .. } => tag.as_ref(),
        }
    }

    /// Add [VNode] child.
    pub fn add_child(&mut self, child: VNode) {
        if let VTagInner::Other { children, .. } = &mut self.inner {
            children.to_vlist_mut().add_child(child)
        }
    }

    /// Add multiple [VNode] children.
    pub fn add_children(&mut self, children: impl IntoIterator<Item = VNode>) {
        if let VTagInner::Other { children: dst, .. } = &mut self.inner {
            dst.to_vlist_mut().add_children(children)
        }
    }

    /// Returns a reference to the children of this [VTag], if the node can have
    /// children
    pub fn children(&self) -> Option<&VNode> {
        match &self.inner {
            VTagInner::Other { children, .. } => Some(children),
            _ => None,
        }
    }

    /// Returns a mutable reference to the children of this [VTag], if the node can have
    /// children
    pub fn children_mut(&mut self) -> Option<&mut VNode> {
        match &mut self.inner {
            VTagInner::Other { children, .. } => Some(children),
            _ => None,
        }
    }

    /// Returns the children of this [VTag], if the node can have
    /// children
    pub fn into_children(self) -> Option<VNode> {
        match self.inner {
            VTagInner::Other { children, .. } => Some(children),
            _ => None,
        }
    }

    /// Returns the `value` of an
    /// [InputElement](https://developer.mozilla.org/en-US/docs/Web/HTML/Element/input) or
    /// [TextArea](https://developer.mozilla.org/en-US/docs/Web/HTML/Element/textarea)
    pub fn value(&self) -> Option<&AttrValue> {
        match &self.inner {
            VTagInner::Input(f) => f.as_ref(),
            VTagInner::Textarea { value } => value.as_ref(),
            VTagInner::Other { .. } => None,
        }
    }

    /// Sets `value` for an
    /// [InputElement](https://developer.mozilla.org/en-US/docs/Web/HTML/Element/input) or
    /// [TextArea](https://developer.mozilla.org/en-US/docs/Web/HTML/Element/textarea)
    pub fn set_value(&mut self, value: impl IntoPropValue<Option<AttrValue>>) {
        match &mut self.inner {
            VTagInner::Input(f) => {
                f.set(value.into_prop_value());
            }
            VTagInner::Textarea { value: dst } => {
                dst.set(value.into_prop_value());
            }
            VTagInner::Other { .. } => (),
        }
    }

    /// Returns `checked` property of an
    /// [InputElement](https://developer.mozilla.org/en-US/docs/Web/HTML/Element/input).
    /// (Does not affect the value of the node's attribute).
    pub fn checked(&self) -> Option<bool> {
        match &self.inner {
            VTagInner::Input(f) => f.checked,
            _ => None,
        }
    }

    /// Sets `checked` property of an
    /// [InputElement](https://developer.mozilla.org/en-US/docs/Web/HTML/Element/input).
    /// (Does not affect the value of the node's attribute).
    pub fn set_checked(&mut self, value: bool) {
        if let VTagInner::Input(f) = &mut self.inner {
            f.checked = Some(value);
        }
    }

    /// Keeps the current value of the `checked` property of an
    /// [InputElement](https://developer.mozilla.org/en-US/docs/Web/HTML/Element/input).
    /// (Does not affect the value of the node's attribute).
    pub fn preserve_checked(&mut self) {
        if let VTagInner::Input(f) = &mut self.inner {
            f.checked = None;
        }
    }

    /// Adds a key-value pair to attributes
    ///
    /// Not every attribute works when it set as an attribute. We use workarounds for:
    /// `value` and `checked`.
    pub fn add_attribute(&mut self, key: &'static str, value: impl Into<AttrValue>) {
        self.attributes.get_mut_index_map().insert(
            AttrValue::Static(key),
            (value.into(), ApplyAttributeAs::Attribute),
        );
    }

    /// Set the given key as property on the element
    ///
    /// [`js_sys::Reflect`] is used for setting properties.
    pub fn add_property(&mut self, key: &'static str, value: impl Into<AttrValue>) {
        self.attributes.get_mut_index_map().insert(
            AttrValue::Static(key),
            (value.into(), ApplyAttributeAs::Property),
        );
    }

    /// Sets attributes to a virtual node.
    ///
    /// Not every attribute works when it set as an attribute. We use workarounds for:
    /// `value` and `checked`.
    pub fn set_attributes(&mut self, attrs: impl Into<Attributes>) {
        self.attributes = attrs.into();
    }

    #[doc(hidden)]
    pub fn __macro_push_attr(&mut self, key: &'static str, value: impl IntoPropValue<AttrValue>) {
        self.attributes.get_mut_index_map().insert(
            AttrValue::from(key),
            (value.into_prop_value(), ApplyAttributeAs::Property),
        );
    }

    /// Add event listener on the [VTag]'s  [Element](web_sys::Element).
    /// Returns `true` if the listener has been added, `false` otherwise.
    pub fn add_listener(&mut self, listener: Rc<dyn Listener>) -> bool {
        match &mut self.listeners {
            Listeners::None => {
                self.set_listeners([Some(listener)].into());
                true
            }
            Listeners::Pending(listeners) => {
                let mut listeners = mem::take(listeners).into_vec();
                listeners.push(Some(listener));

                self.set_listeners(listeners.into());
                true
            }
        }
    }

    /// Set event listeners on the [VTag]'s  [Element](web_sys::Element)
    pub fn set_listeners(&mut self, listeners: Box<[Option<Rc<dyn Listener>>]>) {
        self.listeners = Listeners::Pending(listeners);
    }
}

impl PartialEq for VTag {
    fn eq(&self, other: &VTag) -> bool {
        use VTagInner::*;

        (match (&self.inner, &other.inner) {
            (Input(l), Input(r)) => l == r,
            (Textarea { value: value_l }, Textarea { value: value_r }) => value_l == value_r,
            (Other { tag: tag_l, .. }, Other { tag: tag_r, .. }) => tag_l == tag_r,
            _ => false,
        }) && self.listeners.eq(&other.listeners)
            && self.attributes == other.attributes
            // Diff children last, as recursion is the most expensive
            && match (&self.inner, &other.inner) {
                (Other { children: ch_l, .. }, Other { children: ch_r, .. }) => ch_l == ch_r,
                _ => true,
            }
    }
}

#[cfg(feature = "ssr")]
mod feat_ssr {
    use std::fmt::Write;

    use super::*;
    use crate::html::AnyScope;
<<<<<<< HEAD
    use crate::platform::fmt::BufWrite;
=======
    use crate::platform::fmt::BufWriter;
>>>>>>> 4daa2ecc
    use crate::virtual_dom::VText;

    // Elements that cannot have any child elements.
    static VOID_ELEMENTS: &[&str; 14] = &[
        "area", "base", "br", "col", "embed", "hr", "img", "input", "link", "meta", "param",
        "source", "track", "wbr",
    ];

    impl VTag {
        pub(crate) async fn render_into_stream(
            &self,
            w: &mut dyn BufWrite,
            parent_scope: &AnyScope,
            hydratable: bool,
        ) {
            let _ = w.write_str("<");
            let _ = w.write_str(self.tag());

<<<<<<< HEAD
            let write_attr = |w: &mut dyn BufWrite, name: &str, val: Option<&str>| {
                w.write(" ".into());
                w.write(name.into());
=======
            let write_attr = |w: &mut BufWriter, name: &str, val: Option<&str>| {
                let _ = w.write_str(" ");
                let _ = w.write_str(name);
>>>>>>> 4daa2ecc

                if let Some(m) = val {
                    let _ = w.write_str("=\"");
                    let _ = w.write_str(&html_escape::encode_double_quoted_attribute(m));
                    let _ = w.write_str("\"");
                }
            };

            if let VTagInner::Input(_) = self.inner {
                if let Some(m) = self.value() {
                    write_attr(w, "value", Some(m));
                }

                // Setting is as an attribute sets the `defaultChecked` property. Only emit this
                // if it's explicitly set to checked.
                if self.checked() == Some(true) {
                    write_attr(w, "checked", None);
                }
            }

            for (k, v) in self.attributes.iter() {
                write_attr(w, k, Some(v));
            }

            let _ = w.write_str(">");

            match self.inner {
                VTagInner::Input(_) => {}
                VTagInner::Textarea { .. } => {
                    if let Some(m) = self.value() {
                        VText::new(m.to_owned())
                            .render_into_stream(w, parent_scope, hydratable)
                            .await;
                    }

                    let _ = w.write_str("</textarea>");
                }
                VTagInner::Other {
                    ref tag,
                    ref children,
                    ..
                } => {
                    if !VOID_ELEMENTS.contains(&tag.as_ref()) {
                        children
                            .render_into_stream(w, parent_scope, hydratable)
                            .await;

                        let _ = w.write_str("</");
                        let _ = w.write_str(tag);
                        let _ = w.write_str(">");
                    } else {
                        // We don't write children of void elements nor closing tags.
                        debug_assert!(
                            match children {
                                VNode::VList(m) => m.is_empty(),
                                _ => false,
                            },
                            "{tag} cannot have any children!"
                        );
                    }
                }
            }
        }
    }
}

#[cfg(not(target_arch = "wasm32"))]
#[cfg(feature = "ssr")]
#[cfg(test)]
mod ssr_tests {
    use tokio::test;

    use crate::prelude::*;
    use crate::ServerRenderer;

    #[test]
    async fn test_simple_tag() {
        #[function_component]
        fn Comp() -> Html {
            html! { <div></div> }
        }

        let s = ServerRenderer::<Comp>::new()
            .hydratable(false)
            .render()
            .await;

        assert_eq!(s, "<div></div>");
    }

    #[test]
    async fn test_simple_tag_with_attr() {
        #[function_component]
        fn Comp() -> Html {
            html! { <div class="abc"></div> }
        }

        let s = ServerRenderer::<Comp>::new()
            .hydratable(false)
            .render()
            .await;

        assert_eq!(s, r#"<div class="abc"></div>"#);
    }

    #[test]
    async fn test_simple_tag_with_content() {
        #[function_component]
        fn Comp() -> Html {
            html! { <div>{"Hello!"}</div> }
        }

        let s = ServerRenderer::<Comp>::new()
            .hydratable(false)
            .render()
            .await;

        assert_eq!(s, r#"<div>Hello!</div>"#);
    }

    #[test]
    async fn test_simple_tag_with_nested_tag_and_input() {
        #[function_component]
        fn Comp() -> Html {
            html! { <div>{"Hello!"}<input value="abc" type="text" /></div> }
        }

        let s = ServerRenderer::<Comp>::new()
            .hydratable(false)
            .render()
            .await;

        assert_eq!(s, r#"<div>Hello!<input value="abc" type="text"></div>"#);
    }

    #[test]
    async fn test_textarea() {
        #[function_component]
        fn Comp() -> Html {
            html! { <textarea value="teststring" /> }
        }

        let s = ServerRenderer::<Comp>::new()
            .hydratable(false)
            .render()
            .await;

        assert_eq!(s, r#"<textarea>teststring</textarea>"#);
    }
}<|MERGE_RESOLUTION|>--- conflicted
+++ resolved
@@ -452,11 +452,7 @@
 
     use super::*;
     use crate::html::AnyScope;
-<<<<<<< HEAD
-    use crate::platform::fmt::BufWrite;
-=======
     use crate::platform::fmt::BufWriter;
->>>>>>> 4daa2ecc
     use crate::virtual_dom::VText;
 
     // Elements that cannot have any child elements.
@@ -468,22 +464,16 @@
     impl VTag {
         pub(crate) async fn render_into_stream(
             &self,
-            w: &mut dyn BufWrite,
+            w: &mut BufWriter,
             parent_scope: &AnyScope,
             hydratable: bool,
         ) {
             let _ = w.write_str("<");
             let _ = w.write_str(self.tag());
 
-<<<<<<< HEAD
-            let write_attr = |w: &mut dyn BufWrite, name: &str, val: Option<&str>| {
-                w.write(" ".into());
-                w.write(name.into());
-=======
             let write_attr = |w: &mut BufWriter, name: &str, val: Option<&str>| {
                 let _ = w.write_str(" ");
                 let _ = w.write_str(name);
->>>>>>> 4daa2ecc
 
                 if let Some(m) = val {
                     let _ = w.write_str("=\"");
