//! This module contains the implementation of a virtual element node [VTag].

use super::{AttrValue, Attributes, Key, Listener, Listeners, VList, VNode};
use crate::html::{IntoPropValue, NodeRef};
use std::cmp::PartialEq;
use std::marker::PhantomData;
use std::mem;
use std::ops::Deref;
use std::rc::Rc;
use std::{borrow::Cow, ops::DerefMut};
use web_sys::{HtmlInputElement as InputElement, HtmlTextAreaElement as TextAreaElement};

/// SVG namespace string used for creating svg elements
pub const SVG_NAMESPACE: &str = "http://www.w3.org/2000/svg";

/// Default namespace for html elements
pub const HTML_NAMESPACE: &str = "http://www.w3.org/1999/xhtml";

/// Value field corresponding to an [Element]'s `value` property
#[derive(Clone, Debug, Eq, PartialEq)]
pub(crate) struct Value<T>(Option<AttrValue>, PhantomData<T>);

impl<T> Default for Value<T> {
    fn default() -> Self {
        Self::new(None)
    }
}

impl<T> Value<T> {
    /// Create a new value. The caller should take care that the value is valid for the element's `value` property
    fn new(value: Option<AttrValue>) -> Self {
        Value(value, PhantomData)
    }
    /// Set a new value. The caller should take care that the value is valid for the element's `value` property
    fn set(&mut self, value: Option<AttrValue>) {
        self.0 = value;
    }
}

impl<T> Deref for Value<T> {
    type Target = Option<AttrValue>;
    fn deref(&self) -> &Self::Target {
        &self.0
    }
}

/// Fields specific to
/// [InputElement](https://developer.mozilla.org/en-US/docs/Web/HTML/Element/input) [VTag](crate::virtual_dom::VTag)s
#[derive(Debug, Clone, Default, Eq, PartialEq)]
pub(crate) struct InputFields {
    /// Contains a value of an
    /// [InputElement](https://developer.mozilla.org/en-US/docs/Web/HTML/Element/input).
    pub(crate) value: Value<InputElement>,
    /// Represents `checked` attribute of
    /// [input](https://developer.mozilla.org/en-US/docs/Web/HTML/Element/input#attr-checked).
    /// It exists to override standard behavior of `checked` attribute, because
    /// in original HTML it sets `defaultChecked` value of `InputElement`, but for reactive
    /// frameworks it's more useful to control `checked` value of an `InputElement`.
    pub(crate) checked: bool,
}

impl Deref for InputFields {
    type Target = Value<InputElement>;

    fn deref(&self) -> &Self::Target {
        &self.value
    }
}

impl DerefMut for InputFields {
    fn deref_mut(&mut self) -> &mut Self::Target {
        &mut self.value
    }
}

impl InputFields {
    /// Crate new attributes for an [InputElement] element
    fn new(value: Option<AttrValue>, checked: bool) -> Self {
        Self {
            value: Value::new(value),
            checked,
        }
    }
}

/// [VTag] fields that are specific to different [VTag] kinds.
/// Decreases the memory footprint of [VTag] by avoiding impossible field and value combinations.
#[derive(Debug, Clone)]
pub(crate) enum VTagInner {
    /// Fields specific to
    /// [InputElement](https://developer.mozilla.org/en-US/docs/Web/HTML/Element/input)
    /// [VTag]s
    Input(InputFields),
    /// Fields specific to
    /// [TextArea](https://developer.mozilla.org/en-US/docs/Web/HTML/Element/textarea)
    /// [VTag]s
    Textarea {
        /// Contains a value of an
        /// [TextArea](https://developer.mozilla.org/en-US/docs/Web/HTML/Element/textarea)
        value: Value<TextAreaElement>,
    },
    /// Fields for all other kinds of [VTag]s
    Other {
        /// A tag of the element.
        tag: Cow<'static, str>,
        /// List of child nodes
        children: VList,
    },
}

/// A type for a virtual
/// [Element](https://developer.mozilla.org/en-US/docs/Web/API/Element)
/// representation.
#[derive(Debug, Clone)]
pub struct VTag {
    /// [VTag] fields that are specific to different [VTag] kinds.
    pub(crate) inner: VTagInner,
    /// List of attached listeners.
    pub(crate) listeners: Listeners,
    /// A node reference used for DOM access in Component lifecycle methods
    pub node_ref: NodeRef,
    /// List of attributes.
    pub attributes: Attributes,
    pub key: Option<Key>,
}

impl VTag {
    /// Creates a new [VTag] instance with `tag` name (cannot be changed later in DOM).
    pub fn new(tag: impl Into<Cow<'static, str>>) -> Self {
        let tag: Cow<'static, str> = tag.into();
        Self::new_base(
            match &*tag.to_ascii_lowercase() {
                "input" => VTagInner::Input(Default::default()),
                "textarea" => VTagInner::Textarea {
                    value: Default::default(),
                },
                _ => VTagInner::Other {
                    tag,
                    children: Default::default(),
                },
            },
            Default::default(),
            Default::default(),
            Default::default(),
            Default::default(),
        )
    }

    /// Creates a new
    /// [InputElement](https://developer.mozilla.org/en-US/docs/Web/HTML/Element/input) [VTag]
    /// instance.
    ///
    /// Unlike [VTag::new()], this sets all the public fields of [VTag] in one call. This allows the
    /// compiler to inline property and child list construction in the `html!` macro. This enables
    /// higher instruction parallelism by reducing data dependency and avoids `memcpy` of Vtag
    /// fields.
    #[doc(hidden)]
    #[allow(clippy::too_many_arguments)]
    pub fn __new_input(
        value: Option<AttrValue>,
        checked: bool,
        node_ref: NodeRef,
        key: Option<Key>,
        // at bottom for more readable macro-expanded coded
        attributes: Attributes,
        listeners: Listeners,
    ) -> Self {
        VTag::new_base(
            VTagInner::Input(InputFields::new(
                value,
                // In HTML node `checked` attribute sets `defaultChecked` parameter,
                // but we use own field to control real `checked` parameter
                checked,
            )),
            node_ref,
            key,
            attributes,
            listeners,
        )
    }

    /// Creates a new
    /// [TextArea](https://developer.mozilla.org/en-US/docs/Web/HTML/Element/textarea) [VTag]
    /// instance.
    ///
    /// Unlike [VTag::new()], this sets all the public fields of [VTag] in one call. This allows the
    /// compiler to inline property and child list construction in the `html!` macro. This enables
    /// higher instruction parallelism by reducing data dependency and avoids `memcpy` of Vtag
    /// fields.
    #[doc(hidden)]
    #[allow(clippy::too_many_arguments)]
    pub fn __new_textarea(
        value: Option<AttrValue>,
        node_ref: NodeRef,
        key: Option<Key>,
        // at bottom for more readable macro-expanded coded
        attributes: Attributes,
        listeners: Listeners,
    ) -> Self {
        VTag::new_base(
            VTagInner::Textarea {
                value: Value::new(value),
            },
            node_ref,
            key,
            attributes,
            listeners,
        )
    }

    /// Creates a new [VTag] instance with `tag` name (cannot be changed later in DOM).
    ///
    /// Unlike [VTag::new()], this sets all the public fields of [VTag] in one call. This allows the
    /// compiler to inline property and child list construction in the `html!` macro. This enables
    /// higher instruction parallelism by reducing data dependency and avoids `memcpy` of Vtag
    /// fields.
    #[doc(hidden)]
    #[allow(clippy::too_many_arguments)]
    pub fn __new_other(
        tag: Cow<'static, str>,
        node_ref: NodeRef,
        key: Option<Key>,
        // at bottom for more readable macro-expanded coded
        attributes: Attributes,
        listeners: Listeners,
        children: VList,
    ) -> Self {
        VTag::new_base(
            VTagInner::Other { tag, children },
            node_ref,
            key,
            attributes,
            listeners,
        )
    }

    /// Constructs a [VTag] from [VTagInner] and fields common to all [VTag] kinds
    #[inline]
    #[allow(clippy::too_many_arguments)]
    fn new_base(
        inner: VTagInner,
        node_ref: NodeRef,
        key: Option<Key>,
        attributes: Attributes,
        listeners: Listeners,
    ) -> Self {
        VTag {
            inner,
            attributes,
            listeners,
            node_ref,
            key,
        }
    }

    /// Returns tag of an [Element](web_sys::Element). In HTML tags are always uppercase.
    pub fn tag(&self) -> &str {
        match &self.inner {
            VTagInner::Input { .. } => "input",
            VTagInner::Textarea { .. } => "textarea",
            VTagInner::Other { tag, .. } => tag.as_ref(),
        }
    }

    /// Add [VNode] child.
    pub fn add_child(&mut self, child: VNode) {
        if let VTagInner::Other { children, .. } = &mut self.inner {
            children.add_child(child)
        }
    }

    /// Add multiple [VNode] children.
    pub fn add_children(&mut self, children: impl IntoIterator<Item = VNode>) {
        if let VTagInner::Other { children: dst, .. } = &mut self.inner {
            dst.add_children(children)
        }
    }

    /// Returns a reference to the children of this [VTag]
    pub fn children(&self) -> &VList {
        match &self.inner {
            VTagInner::Other { children, .. } => children,
            _ => {
                // This is mutable because the VList is not Sync
                static mut EMPTY: VList = VList::new();

                // SAFETY: The EMPTY value is always read-only
                unsafe { &EMPTY }
            }
        }
    }

    /// Returns a mutable reference to the children of this [VTag], if the node can have
    // children
    pub fn children_mut(&mut self) -> Option<&mut VList> {
        match &mut self.inner {
            VTagInner::Other { children, .. } => Some(children),
            _ => None,
        }
    }

    /// Returns the `value` of an
    /// [InputElement](https://developer.mozilla.org/en-US/docs/Web/HTML/Element/input) or
    /// [TextArea](https://developer.mozilla.org/en-US/docs/Web/HTML/Element/textarea)
    pub fn value(&self) -> Option<&AttrValue> {
        match &self.inner {
            VTagInner::Input(f) => f.as_ref(),
            VTagInner::Textarea { value } => value.as_ref(),
            VTagInner::Other { .. } => None,
        }
    }

    /// Sets `value` for an
    /// [InputElement](https://developer.mozilla.org/en-US/docs/Web/HTML/Element/input) or
    /// [TextArea](https://developer.mozilla.org/en-US/docs/Web/HTML/Element/textarea)
    pub fn set_value(&mut self, value: impl IntoPropValue<Option<AttrValue>>) {
        match &mut self.inner {
            VTagInner::Input(f) => {
                f.set(value.into_prop_value());
            }
            VTagInner::Textarea { value: dst } => {
                dst.set(value.into_prop_value());
            }
            VTagInner::Other { .. } => (),
        }
    }

    /// Returns `checked` property of an
    /// [InputElement](https://developer.mozilla.org/en-US/docs/Web/HTML/Element/input).
    /// (Not a value of node's attribute).
    pub fn checked(&self) -> bool {
        match &self.inner {
            VTagInner::Input(f) => f.checked,
            _ => false,
        }
    }

    /// Sets `checked` property of an
    /// [InputElement](https://developer.mozilla.org/en-US/docs/Web/HTML/Element/input).
    /// (Not a value of node's attribute).
    pub fn set_checked(&mut self, value: bool) {
        if let VTagInner::Input(f) = &mut self.inner {
            f.checked = value;
        }
    }

    /// Adds a key-value pair to attributes
    ///
    /// Not every attribute works when it set as an attribute. We use workarounds for:
    /// `value` and `checked`.
    pub fn add_attribute(&mut self, key: &'static str, value: impl Into<AttrValue>) {
        self.attributes
            .get_mut_index_map()
            .insert(key, value.into());
    }

    /// Sets attributes to a virtual node.
    ///
    /// Not every attribute works when it set as an attribute. We use workarounds for:
    /// `value` and `checked`.
    pub fn set_attributes(&mut self, attrs: impl Into<Attributes>) {
        self.attributes = attrs.into();
    }

    #[doc(hidden)]
    pub fn __macro_push_attr(&mut self, key: &'static str, value: impl IntoPropValue<AttrValue>) {
        self.attributes
            .get_mut_index_map()
            .insert(key, value.into_prop_value());
    }

    /// Add event listener on the [VTag]'s  [Element](web_sys::Element).
    /// Returns `true` if the listener has been added, `false` otherwise.
    pub fn add_listener(&mut self, listener: Rc<dyn Listener>) -> bool {
        match &mut self.listeners {
            Listeners::None => {
                self.set_listeners([Some(listener)].into());
                true
            }
            Listeners::Pending(listeners) => {
                let mut listeners = mem::take(listeners).into_vec();
                listeners.push(Some(listener));

                self.set_listeners(listeners.into());
                true
            }
        }
    }

    /// Set event listeners on the [VTag]'s  [Element](web_sys::Element)
    pub fn set_listeners(&mut self, listeners: Box<[Option<Rc<dyn Listener>>]>) {
        self.listeners = Listeners::Pending(listeners);
    }
}

impl PartialEq for VTag {
    fn eq(&self, other: &VTag) -> bool {
        use VTagInner::*;

        (match (&self.inner, &other.inner) {
            (Input(l), Input(r)) => l == r,
            (Textarea { value: value_l }, Textarea { value: value_r }) => value_l == value_r,
            (Other { tag: tag_l, .. }, Other { tag: tag_r, .. }) => tag_l == tag_r,
            _ => false,
        }) && self.listeners.eq(&other.listeners)
            && self.attributes == other.attributes
            // Diff children last, as recursion is the most expensive
            && match (&self.inner, &other.inner) {
                (Other { children: ch_l, .. }, Other { children: ch_r, .. }) => ch_l == ch_r,
                _ => true,
            }
    }
}

#[cfg(feature = "ssr")]
mod feat_ssr {
    use super::*;
    use crate::{html::AnyScope, virtual_dom::VText};
    use std::fmt::Write;

    // Elements that cannot have any child elements.
    static VOID_ELEMENTS: &[&str; 14] = &[
        "area", "base", "br", "col", "embed", "hr", "img", "input", "link", "meta", "param",
        "source", "track", "wbr",
    ];

    impl VTag {
        pub(crate) async fn render_to_string(
            &self,
            w: &mut String,
            parent_scope: &AnyScope,
            hydratable: bool,
        ) {
            write!(w, "<{}", self.tag()).unwrap();

            let write_attr = |w: &mut String, name: &str, val: Option<&str>| {
                write!(w, " {}", name).unwrap();

                if let Some(m) = val {
                    write!(w, "=\"{}\"", html_escape::encode_double_quoted_attribute(m)).unwrap();
                }
            };

            if let VTagInner::Input(_) = self.inner {
                if let Some(m) = self.value() {
                    write_attr(w, "value", Some(m));
                }

                if self.checked() {
                    write_attr(w, "checked", None);
                }
            }

            for (k, v) in self.attributes.iter() {
                write_attr(w, k, Some(v));
            }

            write!(w, ">").unwrap();

            match self.inner {
                VTagInner::Input(_) => {}
                VTagInner::Textarea { .. } => {
                    if let Some(m) = self.value() {
                        VText::new(m.to_owned())
                            .render_to_string(w, parent_scope, hydratable)
                            .await;
                    }

                    w.push_str("</textarea>");
                }
                VTagInner::Other {
                    ref tag,
                    ref children,
                    ..
                } => {
                    if !VOID_ELEMENTS.contains(&tag.as_ref()) {
<<<<<<< HEAD
                        // We don't write children of void elements nor closing tags.
=======
>>>>>>> 2209db7b
                        children.render_to_string(w, parent_scope, hydratable).await;

                        write!(w, "</{}>", tag).unwrap();
                    } else {
<<<<<<< HEAD
                        #[cfg(debug_assertions)]
                        {
                            assert!(children.is_empty(), "{} cannot have any children!", tag);
                        }
=======
                        // We don't write children of void elements nor closing tags.
                        debug_assert!(children.is_empty(), "{} cannot have any children!", tag);
>>>>>>> 2209db7b
                    }
                }
            }
        }
    }
}

#[cfg(all(test, not(target_arch = "wasm32"), feature = "ssr"))]
mod ssr_tests {
    use tokio::test;

    use crate::prelude::*;
    use crate::ServerRenderer;

    #[test]
    async fn test_simple_tag() {
        #[function_component]
        fn Comp() -> Html {
            html! { <div></div> }
        }

<<<<<<< HEAD
        let mut renderer = ServerRenderer::<Comp>::new();
        renderer.set_hydratable(false);

        let s = renderer.render().await;
=======
        let s = ServerRenderer::<Comp>::new()
            .hydratable(false)
            .render()
            .await;
>>>>>>> 2209db7b

        assert_eq!(s, "<div></div>");
    }

    #[test]
    async fn test_simple_tag_with_attr() {
        #[function_component]
        fn Comp() -> Html {
            html! { <div class="abc"></div> }
        }

<<<<<<< HEAD
        let mut renderer = ServerRenderer::<Comp>::new();
        renderer.set_hydratable(false);

        let s = renderer.render().await;
=======
        let s = ServerRenderer::<Comp>::new()
            .hydratable(false)
            .render()
            .await;
>>>>>>> 2209db7b

        assert_eq!(s, r#"<div class="abc"></div>"#);
    }

    #[test]
    async fn test_simple_tag_with_content() {
        #[function_component]
        fn Comp() -> Html {
            html! { <div>{"Hello!"}</div> }
        }

<<<<<<< HEAD
        let mut renderer = ServerRenderer::<Comp>::new();
        renderer.set_hydratable(false);

        let s = renderer.render().await;
=======
        let s = ServerRenderer::<Comp>::new()
            .hydratable(false)
            .render()
            .await;
>>>>>>> 2209db7b

        assert_eq!(s, r#"<div>Hello!</div>"#);
    }

    #[test]
    async fn test_simple_tag_with_nested_tag_and_input() {
        #[function_component]
        fn Comp() -> Html {
            html! { <div>{"Hello!"}<input value="abc" type="text" /></div> }
        }

<<<<<<< HEAD
        let mut renderer = ServerRenderer::<Comp>::new();
        renderer.set_hydratable(false);

        let s = renderer.render().await;
=======
        let s = ServerRenderer::<Comp>::new()
            .hydratable(false)
            .render()
            .await;
>>>>>>> 2209db7b

        assert_eq!(s, r#"<div>Hello!<input value="abc" type="text"></div>"#);
    }

    #[test]
    async fn test_textarea() {
        #[function_component]
        fn Comp() -> Html {
            html! { <textarea value="teststring" /> }
        }

<<<<<<< HEAD
        let mut renderer = ServerRenderer::<Comp>::new();
        renderer.set_hydratable(false);

        let s = renderer.render().await;
=======
        let s = ServerRenderer::<Comp>::new()
            .hydratable(false)
            .render()
            .await;
>>>>>>> 2209db7b

        assert_eq!(s, r#"<textarea>teststring</textarea>"#);
    }
}<|MERGE_RESOLUTION|>--- conflicted
+++ resolved
@@ -474,23 +474,12 @@
                     ..
                 } => {
                     if !VOID_ELEMENTS.contains(&tag.as_ref()) {
-<<<<<<< HEAD
-                        // We don't write children of void elements nor closing tags.
-=======
->>>>>>> 2209db7b
                         children.render_to_string(w, parent_scope, hydratable).await;
 
                         write!(w, "</{}>", tag).unwrap();
                     } else {
-<<<<<<< HEAD
-                        #[cfg(debug_assertions)]
-                        {
-                            assert!(children.is_empty(), "{} cannot have any children!", tag);
-                        }
-=======
                         // We don't write children of void elements nor closing tags.
                         debug_assert!(children.is_empty(), "{} cannot have any children!", tag);
->>>>>>> 2209db7b
                     }
                 }
             }
@@ -512,17 +501,10 @@
             html! { <div></div> }
         }
 
-<<<<<<< HEAD
-        let mut renderer = ServerRenderer::<Comp>::new();
-        renderer.set_hydratable(false);
-
-        let s = renderer.render().await;
-=======
         let s = ServerRenderer::<Comp>::new()
             .hydratable(false)
             .render()
             .await;
->>>>>>> 2209db7b
 
         assert_eq!(s, "<div></div>");
     }
@@ -534,17 +516,10 @@
             html! { <div class="abc"></div> }
         }
 
-<<<<<<< HEAD
-        let mut renderer = ServerRenderer::<Comp>::new();
-        renderer.set_hydratable(false);
-
-        let s = renderer.render().await;
-=======
         let s = ServerRenderer::<Comp>::new()
             .hydratable(false)
             .render()
             .await;
->>>>>>> 2209db7b
 
         assert_eq!(s, r#"<div class="abc"></div>"#);
     }
@@ -556,17 +531,10 @@
             html! { <div>{"Hello!"}</div> }
         }
 
-<<<<<<< HEAD
-        let mut renderer = ServerRenderer::<Comp>::new();
-        renderer.set_hydratable(false);
-
-        let s = renderer.render().await;
-=======
         let s = ServerRenderer::<Comp>::new()
             .hydratable(false)
             .render()
             .await;
->>>>>>> 2209db7b
 
         assert_eq!(s, r#"<div>Hello!</div>"#);
     }
@@ -578,17 +546,10 @@
             html! { <div>{"Hello!"}<input value="abc" type="text" /></div> }
         }
 
-<<<<<<< HEAD
-        let mut renderer = ServerRenderer::<Comp>::new();
-        renderer.set_hydratable(false);
-
-        let s = renderer.render().await;
-=======
         let s = ServerRenderer::<Comp>::new()
             .hydratable(false)
             .render()
             .await;
->>>>>>> 2209db7b
 
         assert_eq!(s, r#"<div>Hello!<input value="abc" type="text"></div>"#);
     }
@@ -600,17 +561,10 @@
             html! { <textarea value="teststring" /> }
         }
 
-<<<<<<< HEAD
-        let mut renderer = ServerRenderer::<Comp>::new();
-        renderer.set_hydratable(false);
-
-        let s = renderer.render().await;
-=======
         let s = ServerRenderer::<Comp>::new()
             .hydratable(false)
             .render()
             .await;
->>>>>>> 2209db7b
 
         assert_eq!(s, r#"<textarea>teststring</textarea>"#);
     }
