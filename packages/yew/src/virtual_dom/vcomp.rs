//! This module contains the implementation of a virtual component (`VComp`).

use std::any::{Any, TypeId};
use std::fmt;
use std::rc::Rc;

#[cfg(feature = "ssr")]
use futures::future::{FutureExt, LocalBoxFuture};
#[cfg(feature = "csr")]
use web_sys::Element;

use super::Key;
#[cfg(feature = "hydration")]
use crate::dom_bundle::Fragment;
#[cfg(feature = "csr")]
use crate::dom_bundle::{BSubtree, DomSlot, DynamicDomSlot};
use crate::html::BaseComponent;
#[cfg(feature = "csr")]
use crate::html::Scoped;
#[cfg(any(feature = "ssr", feature = "csr"))]
use crate::html::{AnyScope, Scope};
#[cfg(feature = "ssr")]
<<<<<<< HEAD
use crate::platform::fmt::BufWrite;
=======
use crate::platform::fmt::BufWriter;
>>>>>>> 4daa2ecc

/// A virtual component.
pub struct VComp {
    pub(crate) type_id: TypeId,
    pub(crate) mountable: Box<dyn Mountable>,
    pub(crate) key: Option<Key>,
    // for some reason, this reduces the bundle size by ~2-3 KBs
    _marker: u32,
}

impl fmt::Debug for VComp {
    fn fmt(&self, f: &mut fmt::Formatter<'_>) -> fmt::Result {
        f.debug_struct("VComp")
            .field("type_id", &self.type_id)
            .field("mountable", &"..")
            .field("key", &self.key)
            .finish()
    }
}

impl Clone for VComp {
    fn clone(&self) -> Self {
        Self {
            type_id: self.type_id,
            mountable: self.mountable.copy(),
            key: self.key.clone(),
            _marker: 0,
        }
    }
}

pub(crate) trait Mountable {
    fn copy(&self) -> Box<dyn Mountable>;

    fn mountable_eq(&self, rhs: &dyn Mountable) -> bool;
    fn as_any(&self) -> &dyn Any;

    #[cfg(feature = "csr")]
    fn mount(
        self: Box<Self>,
        root: &BSubtree,
        parent_scope: &AnyScope,
        parent: Element,
        slot: DomSlot,
        internal_ref: DynamicDomSlot,
    ) -> Box<dyn Scoped>;

    #[cfg(feature = "csr")]
    fn reuse(self: Box<Self>, scope: &dyn Scoped, slot: DomSlot);

    #[cfg(feature = "ssr")]
    fn render_into_stream<'a>(
        &'a self,
        w: &'a mut dyn BufWrite,
        parent_scope: &'a AnyScope,
        hydratable: bool,
    ) -> LocalBoxFuture<'a, ()>;

    #[cfg(feature = "hydration")]
    fn hydrate(
        self: Box<Self>,
        root: BSubtree,
        parent_scope: &AnyScope,
        parent: Element,
        internal_ref: DynamicDomSlot,
        fragment: &mut Fragment,
    ) -> Box<dyn Scoped>;
}

pub(crate) struct PropsWrapper<COMP: BaseComponent> {
    props: Rc<COMP::Properties>,
}

impl<COMP: BaseComponent> PropsWrapper<COMP> {
    pub fn new(props: Rc<COMP::Properties>) -> Self {
        Self { props }
    }
}

impl<COMP: BaseComponent> Mountable for PropsWrapper<COMP> {
    fn copy(&self) -> Box<dyn Mountable> {
        let wrapper: PropsWrapper<COMP> = PropsWrapper {
            props: Rc::clone(&self.props),
        };
        Box::new(wrapper)
    }

    fn as_any(&self) -> &dyn Any {
        self
    }

    fn mountable_eq(&self, rhs: &dyn Mountable) -> bool {
        rhs.as_any()
            .downcast_ref::<Self>()
            .map(|rhs| self.props == rhs.props)
            .unwrap_or(false)
    }

    #[cfg(feature = "csr")]
    fn mount(
        self: Box<Self>,
        root: &BSubtree,
        parent_scope: &AnyScope,
        parent: Element,
        slot: DomSlot,
        internal_ref: DynamicDomSlot,
    ) -> Box<dyn Scoped> {
        let scope: Scope<COMP> = Scope::new(Some(parent_scope.clone()));
        scope.mount_in_place(root.clone(), parent, slot, internal_ref, self.props);

        Box::new(scope)
    }

    #[cfg(feature = "csr")]
    fn reuse(self: Box<Self>, scope: &dyn Scoped, slot: DomSlot) {
        let scope: Scope<COMP> = scope.to_any().downcast::<COMP>();
        scope.reuse(self.props, slot);
    }

    #[cfg(feature = "ssr")]
    fn render_into_stream<'a>(
        &'a self,
        w: &'a mut dyn BufWrite,
        parent_scope: &'a AnyScope,
        hydratable: bool,
    ) -> LocalBoxFuture<'a, ()> {
        let scope: Scope<COMP> = Scope::new(Some(parent_scope.clone()));

        async move {
            scope
                .render_into_stream(w, self.props.clone(), hydratable)
                .await;
        }
        .boxed_local()
    }

    #[cfg(feature = "hydration")]
    fn hydrate(
        self: Box<Self>,
        root: BSubtree,
        parent_scope: &AnyScope,
        parent: Element,
        internal_ref: DynamicDomSlot,
        fragment: &mut Fragment,
    ) -> Box<dyn Scoped> {
        let scope: Scope<COMP> = Scope::new(Some(parent_scope.clone()));
        scope.hydrate_in_place(root, parent, fragment, internal_ref, self.props);

        Box::new(scope)
    }
}

/// A virtual child component.
pub struct VChild<COMP: BaseComponent> {
    /// The component properties
    pub props: Rc<COMP::Properties>,
    /// Reference to the mounted node
    key: Option<Key>,
}

impl<COMP: BaseComponent> Clone for VChild<COMP> {
    fn clone(&self) -> Self {
        VChild {
            props: Rc::clone(&self.props),
            key: self.key.clone(),
        }
    }
}

impl<COMP: BaseComponent> PartialEq for VChild<COMP>
where
    COMP::Properties: PartialEq,
{
    fn eq(&self, other: &VChild<COMP>) -> bool {
        self.props == other.props
    }
}

impl<COMP> VChild<COMP>
where
    COMP: BaseComponent,
{
    /// Creates a child component that can be accessed and modified by its parent.
    pub fn new(props: COMP::Properties, key: Option<Key>) -> Self {
        Self {
            props: Rc::new(props),
            key,
        }
    }
}

impl<COMP> From<VChild<COMP>> for VComp
where
    COMP: BaseComponent,
{
    fn from(vchild: VChild<COMP>) -> Self {
        VComp::new::<COMP>(vchild.props, vchild.key)
    }
}

impl VComp {
    /// Creates a new `VComp` instance.
    pub fn new<COMP>(props: Rc<COMP::Properties>, key: Option<Key>) -> Self
    where
        COMP: BaseComponent,
    {
        VComp {
            type_id: TypeId::of::<COMP>(),
            mountable: Box::new(PropsWrapper::<COMP>::new(props)),
            key,
            _marker: 0,
        }
    }
}

impl PartialEq for VComp {
    fn eq(&self, other: &VComp) -> bool {
        self.key == other.key
            && self.type_id == other.type_id
            && self.mountable.mountable_eq(other.mountable.as_ref())
    }
}

impl<COMP: BaseComponent> fmt::Debug for VChild<COMP> {
    fn fmt(&self, f: &mut fmt::Formatter<'_>) -> fmt::Result {
        f.write_str("VChild<_>")
    }
}

#[cfg(feature = "ssr")]
mod feat_ssr {
    use super::*;
    use crate::html::AnyScope;

    impl VComp {
        #[inline]
        pub(crate) async fn render_into_stream(
            &self,
            w: &mut dyn BufWrite,
            parent_scope: &AnyScope,
            hydratable: bool,
        ) {
            self.mountable
                .as_ref()
                .render_into_stream(w, parent_scope, hydratable)
                .await;
        }
    }
}

#[cfg(all(test, not(target_arch = "wasm32"), feature = "ssr"))]
mod ssr_tests {
    use tokio::test;

    use crate::prelude::*;
    use crate::ServerRenderer;

    #[test]
    async fn test_props() {
        #[derive(PartialEq, Properties, Debug)]
        struct ChildProps {
            name: String,
        }

        #[function_component]
        fn Child(props: &ChildProps) -> Html {
            html! { <div>{"Hello, "}{&props.name}{"!"}</div> }
        }

        #[function_component]
        fn Comp() -> Html {
            html! {
                <div>
                    <Child name="Jane" />
                    <Child name="John" />
                    <Child name="Josh" />
                </div>
            }
        }

        let s = ServerRenderer::<Comp>::new()
            .hydratable(false)
            .render()
            .await;

        assert_eq!(
            s,
            "<div><div>Hello, Jane!</div><div>Hello, John!</div><div>Hello, Josh!</div></div>"
        );
    }
}<|MERGE_RESOLUTION|>--- conflicted
+++ resolved
@@ -20,11 +20,7 @@
 #[cfg(any(feature = "ssr", feature = "csr"))]
 use crate::html::{AnyScope, Scope};
 #[cfg(feature = "ssr")]
-<<<<<<< HEAD
-use crate::platform::fmt::BufWrite;
-=======
 use crate::platform::fmt::BufWriter;
->>>>>>> 4daa2ecc
 
 /// A virtual component.
 pub struct VComp {
@@ -78,7 +74,7 @@
     #[cfg(feature = "ssr")]
     fn render_into_stream<'a>(
         &'a self,
-        w: &'a mut dyn BufWrite,
+        w: &'a mut BufWriter,
         parent_scope: &'a AnyScope,
         hydratable: bool,
     ) -> LocalBoxFuture<'a, ()>;
@@ -147,7 +143,7 @@
     #[cfg(feature = "ssr")]
     fn render_into_stream<'a>(
         &'a self,
-        w: &'a mut dyn BufWrite,
+        w: &'a mut BufWriter,
         parent_scope: &'a AnyScope,
         hydratable: bool,
     ) -> LocalBoxFuture<'a, ()> {
@@ -263,7 +259,7 @@
         #[inline]
         pub(crate) async fn render_into_stream(
             &self,
-            w: &mut dyn BufWrite,
+            w: &mut BufWriter,
             parent_scope: &AnyScope,
             hydratable: bool,
         ) {
