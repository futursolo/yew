//! This module contains the implementation of a virtual component (`VComp`).

<<<<<<< HEAD
use super::{Key, VDiff, VNode};
use crate::html::{AnyScope, BaseComponent, IntoComponent, NodeRef, Scope, Scoped};
#[cfg(feature = "ssr")]
use futures::future::{FutureExt, LocalBoxFuture};
=======
use super::Key;
use crate::dom_bundle::{Mountable, PropsWrapper};
use crate::html::{BaseComponent, NodeRef};
>>>>>>> 78d4204a
use std::any::TypeId;
use std::fmt;
use std::rc::Rc;

#[cfg(debug_assertions)]
thread_local! {}

/// A virtual component.
pub struct VComp {
    pub(crate) type_id: TypeId,
    pub(crate) mountable: Box<dyn Mountable>,
    pub(crate) node_ref: NodeRef,
    pub(crate) key: Option<Key>,
}

impl fmt::Debug for VComp {
    fn fmt(&self, f: &mut fmt::Formatter<'_>) -> fmt::Result {
        f.debug_struct("VComp")
            .field("type_id", &self.type_id)
            .field("node_ref", &self.node_ref)
            .field("mountable", &"..")
            .field("key", &self.key)
            .finish()
    }
}

impl Clone for VComp {
    fn clone(&self) -> Self {
        Self {
            type_id: self.type_id,
            mountable: self.mountable.copy(),
            node_ref: self.node_ref.clone(),
            key: self.key.clone(),
        }
    }
}

/// A virtual child component.
pub struct VChild<ICOMP: IntoComponent> {
    /// The component properties
    pub props: Rc<ICOMP::Properties>,
    /// Reference to the mounted node
    node_ref: NodeRef,
    key: Option<Key>,
}

impl<ICOMP: IntoComponent> Clone for VChild<ICOMP> {
    fn clone(&self) -> Self {
        VChild {
            props: Rc::clone(&self.props),
            node_ref: self.node_ref.clone(),
            key: self.key.clone(),
        }
    }
}

impl<ICOMP: IntoComponent> PartialEq for VChild<ICOMP>
where
    ICOMP::Properties: PartialEq,
{
    fn eq(&self, other: &VChild<ICOMP>) -> bool {
        self.props == other.props
    }
}

impl<ICOMP> VChild<ICOMP>
where
    ICOMP: IntoComponent,
{
    /// Creates a child component that can be accessed and modified by its parent.
    pub fn new(props: ICOMP::Properties, node_ref: NodeRef, key: Option<Key>) -> Self {
        Self {
            props: Rc::new(props),
            node_ref,
            key,
        }
    }
}

impl<ICOMP> From<VChild<ICOMP>> for VComp
where
    ICOMP: IntoComponent,
{
    fn from(vchild: VChild<ICOMP>) -> Self {
        VComp::new::<ICOMP>(vchild.props, vchild.node_ref, vchild.key)
    }
}

impl VComp {
    /// Creates a new `VComp` instance.
    pub fn new<ICOMP>(props: Rc<ICOMP::Properties>, node_ref: NodeRef, key: Option<Key>) -> Self
    where
        ICOMP: IntoComponent,
    {
        VComp {
            type_id: TypeId::of::<ICOMP::Component>(),
            node_ref,
<<<<<<< HEAD
            mountable: Some(Box::new(PropsWrapper::<ICOMP::Component>::new(props))),
            scope: None,
=======
            mountable: Box::new(PropsWrapper::<COMP>::new(props)),
>>>>>>> 78d4204a
            key,
        }
    }
<<<<<<< HEAD

    pub(crate) fn root_vnode(&self) -> Option<impl Deref<Target = VNode> + '_> {
        self.scope.as_ref().and_then(|scope| scope.root_vnode())
    }

    /// Take ownership of [Box<dyn Scoped>] or panic with error message, if component is not mounted
    #[inline]
    fn take_scope(&mut self) -> Box<dyn Scoped> {
        self.scope.take().unwrap_or_else(|| {
            #[cfg(not(debug_assertions))]
            panic!("no scope; VComp should be mounted");

            #[cfg(debug_assertions)]
            panic!(
                "no scope; VComp should be mounted after: {:?}",
                get_event_log(self.id)
            );
        })
    }

    #[cfg(debug_assertions)]
    pub(crate) fn next_id() -> usize {
        COMP_ID_COUNTER.with(|m| m.fetch_add(1, Ordering::Relaxed))
    }
}

trait Mountable {
    fn copy(&self) -> Box<dyn Mountable>;
    fn mount(
        self: Box<Self>,
        node_ref: NodeRef,
        parent_scope: &AnyScope,
        parent: Element,
        next_sibling: NodeRef,
    ) -> Box<dyn Scoped>;
    fn reuse(self: Box<Self>, node_ref: NodeRef, scope: &dyn Scoped, next_sibling: NodeRef);

    #[cfg(feature = "ssr")]
    fn render_to_string<'a>(
        &'a self,
        w: &'a mut String,
        parent_scope: &'a AnyScope,
    ) -> LocalBoxFuture<'a, ()>;
}

struct PropsWrapper<COMP: BaseComponent> {
    props: Rc<COMP::Properties>,
}

impl<COMP: BaseComponent> PropsWrapper<COMP> {
    fn new(props: Rc<COMP::Properties>) -> Self {
        Self { props }
    }
}

impl<COMP: BaseComponent> Mountable for PropsWrapper<COMP> {
    fn copy(&self) -> Box<dyn Mountable> {
        let wrapper: PropsWrapper<COMP> = PropsWrapper {
            props: Rc::clone(&self.props),
        };
        Box::new(wrapper)
    }

    fn mount(
        self: Box<Self>,
        node_ref: NodeRef,
        parent_scope: &AnyScope,
        parent: Element,
        next_sibling: NodeRef,
    ) -> Box<dyn Scoped> {
        let scope: Scope<COMP> = Scope::new(Some(parent_scope.clone()));
        scope.mount_in_place(parent, next_sibling, node_ref, self.props);

        Box::new(scope)
    }

    fn reuse(self: Box<Self>, node_ref: NodeRef, scope: &dyn Scoped, next_sibling: NodeRef) {
        let scope: Scope<COMP> = scope.to_any().downcast::<COMP>();
        scope.reuse(self.props, node_ref, next_sibling);
    }

    #[cfg(feature = "ssr")]
    fn render_to_string<'a>(
        &'a self,
        w: &'a mut String,
        parent_scope: &'a AnyScope,
    ) -> LocalBoxFuture<'a, ()> {
        async move {
            let scope: Scope<COMP> = Scope::new(Some(parent_scope.clone()));
            scope.render_to_string(w, self.props.clone()).await;
        }
        .boxed_local()
    }
}

impl VDiff for VComp {
    fn detach(&mut self, _parent: &Element, parent_to_detach: bool) {
        self.take_scope().destroy(parent_to_detach);
    }

    fn shift(&self, _previous_parent: &Element, next_parent: &Element, next_sibling: NodeRef) {
        let scope = self.scope.as_ref().unwrap();
        scope.shift_node(next_parent.clone(), next_sibling);
    }

    fn apply(
        &mut self,
        parent_scope: &AnyScope,
        parent: &Element,
        next_sibling: NodeRef,
        ancestor: Option<VNode>,
    ) -> NodeRef {
        let mountable = self
            .mountable
            .take()
            .expect("VComp has already been mounted");

        if let Some(mut ancestor) = ancestor {
            if let VNode::VComp(ref mut vcomp) = &mut ancestor {
                // If the ancestor is the same type, reuse it and update its properties
                if self.type_id == vcomp.type_id && self.key == vcomp.key {
                    self.node_ref.reuse(vcomp.node_ref.clone());
                    let scope = vcomp.take_scope();
                    mountable.reuse(self.node_ref.clone(), scope.borrow(), next_sibling);
                    self.scope = Some(scope);
                    return vcomp.node_ref.clone();
                }
            }

            ancestor.detach(parent, false);
        }

        self.scope = Some(mountable.mount(
            self.node_ref.clone(),
            parent_scope,
            parent.to_owned(),
            next_sibling,
        ));

        self.node_ref.clone()
    }
=======
>>>>>>> 78d4204a
}

impl PartialEq for VComp {
    fn eq(&self, other: &VComp) -> bool {
        self.type_id == other.type_id
    }
}

impl<COMP: BaseComponent> fmt::Debug for VChild<COMP> {
    fn fmt(&self, f: &mut fmt::Formatter<'_>) -> fmt::Result {
        f.write_str("VChild<_>")
    }
}

#[cfg(feature = "ssr")]
mod feat_ssr {
    use super::*;
    use crate::html::AnyScope;

    impl VComp {
        pub(crate) async fn render_to_string(&self, w: &mut String, parent_scope: &AnyScope) {
            self.mountable
                .as_ref()
                .render_to_string(w, parent_scope)
                .await;
        }
    }
}

#[cfg(all(test, not(target_arch = "wasm32"), feature = "ssr"))]
mod ssr_tests {
    use tokio::test;

    use crate::prelude::*;
    use crate::ServerRenderer;

    #[test]
    async fn test_props() {
        #[derive(PartialEq, Properties, Debug)]
        struct ChildProps {
            name: String,
        }

        #[function_component]
        fn Child(props: &ChildProps) -> Html {
            html! { <div>{"Hello, "}{&props.name}{"!"}</div> }
        }

        #[function_component]
        fn Comp() -> Html {
            html! {
                <div>
                    <Child name="Jane" />
                    <Child name="John" />
                    <Child name="Josh" />
                </div>
            }
        }

        let renderer = ServerRenderer::<Comp>::new();

        let s = renderer.render().await;

        assert_eq!(
            s,
            "<div><div>Hello, Jane!</div><div>Hello, John!</div><div>Hello, Josh!</div></div>"
        );
    }
}<|MERGE_RESOLUTION|>--- conflicted
+++ resolved
@@ -1,15 +1,8 @@
 //! This module contains the implementation of a virtual component (`VComp`).
 
-<<<<<<< HEAD
-use super::{Key, VDiff, VNode};
-use crate::html::{AnyScope, BaseComponent, IntoComponent, NodeRef, Scope, Scoped};
-#[cfg(feature = "ssr")]
-use futures::future::{FutureExt, LocalBoxFuture};
-=======
 use super::Key;
 use crate::dom_bundle::{Mountable, PropsWrapper};
-use crate::html::{BaseComponent, NodeRef};
->>>>>>> 78d4204a
+use crate::html::{BaseComponent, IntoComponent, NodeRef};
 use std::any::TypeId;
 use std::fmt;
 use std::rc::Rc;
@@ -107,159 +100,10 @@
         VComp {
             type_id: TypeId::of::<ICOMP::Component>(),
             node_ref,
-<<<<<<< HEAD
-            mountable: Some(Box::new(PropsWrapper::<ICOMP::Component>::new(props))),
-            scope: None,
-=======
-            mountable: Box::new(PropsWrapper::<COMP>::new(props)),
->>>>>>> 78d4204a
+            mountable: Box::new(PropsWrapper::<ICOMP::Component>::new(props)),
             key,
         }
     }
-<<<<<<< HEAD
-
-    pub(crate) fn root_vnode(&self) -> Option<impl Deref<Target = VNode> + '_> {
-        self.scope.as_ref().and_then(|scope| scope.root_vnode())
-    }
-
-    /// Take ownership of [Box<dyn Scoped>] or panic with error message, if component is not mounted
-    #[inline]
-    fn take_scope(&mut self) -> Box<dyn Scoped> {
-        self.scope.take().unwrap_or_else(|| {
-            #[cfg(not(debug_assertions))]
-            panic!("no scope; VComp should be mounted");
-
-            #[cfg(debug_assertions)]
-            panic!(
-                "no scope; VComp should be mounted after: {:?}",
-                get_event_log(self.id)
-            );
-        })
-    }
-
-    #[cfg(debug_assertions)]
-    pub(crate) fn next_id() -> usize {
-        COMP_ID_COUNTER.with(|m| m.fetch_add(1, Ordering::Relaxed))
-    }
-}
-
-trait Mountable {
-    fn copy(&self) -> Box<dyn Mountable>;
-    fn mount(
-        self: Box<Self>,
-        node_ref: NodeRef,
-        parent_scope: &AnyScope,
-        parent: Element,
-        next_sibling: NodeRef,
-    ) -> Box<dyn Scoped>;
-    fn reuse(self: Box<Self>, node_ref: NodeRef, scope: &dyn Scoped, next_sibling: NodeRef);
-
-    #[cfg(feature = "ssr")]
-    fn render_to_string<'a>(
-        &'a self,
-        w: &'a mut String,
-        parent_scope: &'a AnyScope,
-    ) -> LocalBoxFuture<'a, ()>;
-}
-
-struct PropsWrapper<COMP: BaseComponent> {
-    props: Rc<COMP::Properties>,
-}
-
-impl<COMP: BaseComponent> PropsWrapper<COMP> {
-    fn new(props: Rc<COMP::Properties>) -> Self {
-        Self { props }
-    }
-}
-
-impl<COMP: BaseComponent> Mountable for PropsWrapper<COMP> {
-    fn copy(&self) -> Box<dyn Mountable> {
-        let wrapper: PropsWrapper<COMP> = PropsWrapper {
-            props: Rc::clone(&self.props),
-        };
-        Box::new(wrapper)
-    }
-
-    fn mount(
-        self: Box<Self>,
-        node_ref: NodeRef,
-        parent_scope: &AnyScope,
-        parent: Element,
-        next_sibling: NodeRef,
-    ) -> Box<dyn Scoped> {
-        let scope: Scope<COMP> = Scope::new(Some(parent_scope.clone()));
-        scope.mount_in_place(parent, next_sibling, node_ref, self.props);
-
-        Box::new(scope)
-    }
-
-    fn reuse(self: Box<Self>, node_ref: NodeRef, scope: &dyn Scoped, next_sibling: NodeRef) {
-        let scope: Scope<COMP> = scope.to_any().downcast::<COMP>();
-        scope.reuse(self.props, node_ref, next_sibling);
-    }
-
-    #[cfg(feature = "ssr")]
-    fn render_to_string<'a>(
-        &'a self,
-        w: &'a mut String,
-        parent_scope: &'a AnyScope,
-    ) -> LocalBoxFuture<'a, ()> {
-        async move {
-            let scope: Scope<COMP> = Scope::new(Some(parent_scope.clone()));
-            scope.render_to_string(w, self.props.clone()).await;
-        }
-        .boxed_local()
-    }
-}
-
-impl VDiff for VComp {
-    fn detach(&mut self, _parent: &Element, parent_to_detach: bool) {
-        self.take_scope().destroy(parent_to_detach);
-    }
-
-    fn shift(&self, _previous_parent: &Element, next_parent: &Element, next_sibling: NodeRef) {
-        let scope = self.scope.as_ref().unwrap();
-        scope.shift_node(next_parent.clone(), next_sibling);
-    }
-
-    fn apply(
-        &mut self,
-        parent_scope: &AnyScope,
-        parent: &Element,
-        next_sibling: NodeRef,
-        ancestor: Option<VNode>,
-    ) -> NodeRef {
-        let mountable = self
-            .mountable
-            .take()
-            .expect("VComp has already been mounted");
-
-        if let Some(mut ancestor) = ancestor {
-            if let VNode::VComp(ref mut vcomp) = &mut ancestor {
-                // If the ancestor is the same type, reuse it and update its properties
-                if self.type_id == vcomp.type_id && self.key == vcomp.key {
-                    self.node_ref.reuse(vcomp.node_ref.clone());
-                    let scope = vcomp.take_scope();
-                    mountable.reuse(self.node_ref.clone(), scope.borrow(), next_sibling);
-                    self.scope = Some(scope);
-                    return vcomp.node_ref.clone();
-                }
-            }
-
-            ancestor.detach(parent, false);
-        }
-
-        self.scope = Some(mountable.mount(
-            self.node_ref.clone(),
-            parent_scope,
-            parent.to_owned(),
-            next_sibling,
-        ));
-
-        self.node_ref.clone()
-    }
-=======
->>>>>>> 78d4204a
 }
 
 impl PartialEq for VComp {
