[package]
name = "futures"
version = "0.1.0"
authors = ["Henry Zimmerman <zimhen7@gmail.com>"]
edition = "2021"
license = "MIT OR Apache-2.0"

[dependencies]
pulldown-cmark = { version = "0.9", default-features = false }
wasm-bindgen = "0.2"
wasm-bindgen-futures = "0.4"
<<<<<<< HEAD
yew = { path = "../../packages/yew", features = ["tokio", "render"] }
=======
yew = { path = "../../packages/yew", features = ["tokio", "csr"] }
>>>>>>> 2209db7b
gloo-utils = "0.1"

[dependencies.web-sys]
version = "0.3"
features = [
  "Headers",
  "Request",
  "RequestInit",
  "RequestMode",
  "Response",
  "Window",
]<|MERGE_RESOLUTION|>--- conflicted
+++ resolved
@@ -9,11 +9,7 @@
 pulldown-cmark = { version = "0.9", default-features = false }
 wasm-bindgen = "0.2"
 wasm-bindgen-futures = "0.4"
-<<<<<<< HEAD
-yew = { path = "../../packages/yew", features = ["tokio", "render"] }
-=======
 yew = { path = "../../packages/yew", features = ["tokio", "csr"] }
->>>>>>> 2209db7b
 gloo-utils = "0.1"
 
 [dependencies.web-sys]
