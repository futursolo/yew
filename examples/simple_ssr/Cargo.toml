[package]
name = "simple_ssr"
version = "0.1.0"
edition = "2021"

# See more keys and their definitions at https://doc.rust-lang.org/cargo/reference/manifest.html

[dependencies]
yew = { path = "../../packages/yew" }
reqwest = { version = "0.11.8", features = ["json"] }
serde = { version = "1.0.132", features = ["derive"] }
uuid = { version = "1.0.0", features = ["serde"] }
futures = "0.3"
bytes = "1.0"

[target.'cfg(target_arch = "wasm32")'.dependencies]
wasm-bindgen-futures = "0.4"
wasm-logger = "0.2"
log = "0.4"

[target.'cfg(not(target_arch = "wasm32"))'.dependencies]
tokio = { version = "1.15.0", features = ["full"] }
warp = "0.3"
<<<<<<< HEAD
clap = { version = "3.1.7", features = ["derive"] }
=======
num_cpus = "1.13"
tokio-util = { version = "0.7", features = ["rt"] }
once_cell = "1.5"
clap = { version = "3.1.7", features = ["derive"] }

[features]
hydration = ["yew/hydration"]
ssr = ["yew/ssr", "yew/tokio"]
>>>>>>> b29b4535
<|MERGE_RESOLUTION|>--- conflicted
+++ resolved
@@ -21,15 +21,8 @@
 [target.'cfg(not(target_arch = "wasm32"))'.dependencies]
 tokio = { version = "1.15.0", features = ["full"] }
 warp = "0.3"
-<<<<<<< HEAD
-clap = { version = "3.1.7", features = ["derive"] }
-=======
-num_cpus = "1.13"
-tokio-util = { version = "0.7", features = ["rt"] }
-once_cell = "1.5"
 clap = { version = "3.1.7", features = ["derive"] }
 
 [features]
 hydration = ["yew/hydration"]
-ssr = ["yew/ssr", "yew/tokio"]
->>>>>>> b29b4535
+ssr = ["yew/ssr", "yew/tokio"]