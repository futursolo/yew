--- conflicted
+++ resolved
@@ -67,17 +67,6 @@
 
     let app = Router::new()
         .route("/api/test", get(|| async move { "Hello World" }))
-<<<<<<< HEAD
-        // needed because https://github.com/tower-rs/tower-http/issues/262
-        .route(
-            "/",
-            get(render.layer(Extension((
-                index_html_before.clone(),
-                index_html_after.clone(),
-            )))),
-        )
-=======
->>>>>>> c893a93a
         .fallback(HandleError::new(
             ServeDir::new(opts.dir)
                 .append_index_html_on_directories(false)
