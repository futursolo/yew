--- conflicted
+++ resolved
@@ -22,11 +22,8 @@
 tower-http = { version = "0.3", features = ["fs"] }
 env_logger = "0.9"
 clap = { version = "3.1.7", features = ["derive"] }
-<<<<<<< HEAD
 tikv-jemallocator = "0.4.0"
-=======
 
 [features]
 ssr = ["yew/ssr"]
-hydration = ["yew/hydration"]
->>>>>>> 13827e9c
+hydration = ["yew/hydration"]