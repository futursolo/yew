--- conflicted
+++ resolved
@@ -23,8 +23,4 @@
 instant = { version = "0.1" }
 
 [features]
-<<<<<<< HEAD
-render = ["yew/render"]
-=======
-csr = ["yew/csr"]
->>>>>>> 2209db7b
+csr = ["yew/csr"]