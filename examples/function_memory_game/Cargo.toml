[package]
name = "function_memory_game"
version = "0.1.0"
authors = ["Howard.Zuo <leftstick@qq.com>"]
edition = "2021"
license = "MIT OR Apache-2.0"

[dependencies]
serde = { version = "1.0", features = ["derive"] }
strum = "0.24"
strum_macros = "0.24"
gloo = "0.6"
nanoid = "0.4"
rand = "0.8"
getrandom = { version = "0.2", features = ["js"] }
<<<<<<< HEAD
yew = { path = "../../packages/yew", features = ["render"] }
=======
yew = { path = "../../packages/yew", features = ["csr"] }
>>>>>>> 2209db7b

[dependencies.web-sys]
version = "0.3"
features = [
	"HtmlInputElement",
]<|MERGE_RESOLUTION|>--- conflicted
+++ resolved
@@ -13,11 +13,7 @@
 nanoid = "0.4"
 rand = "0.8"
 getrandom = { version = "0.2", features = ["js"] }
-<<<<<<< HEAD
-yew = { path = "../../packages/yew", features = ["render"] }
-=======
 yew = { path = "../../packages/yew", features = ["csr"] }
->>>>>>> 2209db7b
 
 [dependencies.web-sys]
 version = "0.3"
