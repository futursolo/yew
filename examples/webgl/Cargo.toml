[package]
name = "webgl"
version = "0.1.0"
authors = ["Miklós Tusz <mdtusz@gmail.com>"]
edition = "2021"
license = "MIT OR Apache-2.0"

[dependencies]
js-sys = "0.3"
wasm-bindgen = "0.2"
<<<<<<< HEAD
yew = { path = "../../packages/yew", features = ["render"] }
=======
yew = { path = "../../packages/yew", features = ["csr"] }
>>>>>>> 2209db7b
gloo-render = "0.1"

[dependencies.web-sys]
version = "0.3"
features = [
  'HtmlCanvasElement',
  'WebGlBuffer',
  'WebGlProgram',
  'WebGlRenderingContext',
  'WebGlShader',
  'WebGlUniformLocation',
]<|MERGE_RESOLUTION|>--- conflicted
+++ resolved
@@ -8,11 +8,7 @@
 [dependencies]
 js-sys = "0.3"
 wasm-bindgen = "0.2"
-<<<<<<< HEAD
-yew = { path = "../../packages/yew", features = ["render"] }
-=======
 yew = { path = "../../packages/yew", features = ["csr"] }
->>>>>>> 2209db7b
 gloo-render = "0.1"
 
 [dependencies.web-sys]
