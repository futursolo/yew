[package]
name = "password_strength"
version = "0.1.0"
authors = ["Philip Peterson <pc.peterso@gmail.com>"]
edition = "2021"

# See more keys and their definitions at https://doc.rust-lang.org/cargo/reference/manifest.html
[dependencies]
<<<<<<< HEAD
yew = { path = "../../packages/yew", features = ["render"] }
zxcvbn = "2.1.2"
=======
yew = { path = "../../packages/yew", features = ["csr"] }
zxcvbn = "2.1.2, <2.2.0"
>>>>>>> 2209db7b
js-sys = "0.3.46"
web-sys = { version = "0.3", features = ["Event","EventTarget","InputEvent"] }
wasm-bindgen = "0.2"
chrono = { version = "0.4", features = ["wasmbind"] }<|MERGE_RESOLUTION|>--- conflicted
+++ resolved
@@ -6,13 +6,8 @@
 
 # See more keys and their definitions at https://doc.rust-lang.org/cargo/reference/manifest.html
 [dependencies]
-<<<<<<< HEAD
-yew = { path = "../../packages/yew", features = ["render"] }
-zxcvbn = "2.1.2"
-=======
 yew = { path = "../../packages/yew", features = ["csr"] }
 zxcvbn = "2.1.2, <2.2.0"
->>>>>>> 2209db7b
 js-sys = "0.3.46"
 web-sys = { version = "0.3", features = ["Event","EventTarget","InputEvent"] }
 wasm-bindgen = "0.2"
